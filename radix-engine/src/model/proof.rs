use scrypto::engine::types::*;
use scrypto::resource::NonFungibleId;
use scrypto::rust::cell::RefCell;
use scrypto::rust::collections::BTreeSet;
use scrypto::rust::collections::HashMap;
use scrypto::rust::rc::Rc;
use scrypto::rust::vec::Vec;

use crate::model::{ResourceContainer, ResourceContainerError};

#[derive(Debug)]
pub enum Proof {
    Fungible {
        /// The resource definition id.
        resource_def_id: ResourceDefId,
        /// Restricted proof can't be moved.
        restricted: bool,
        /// The total amount this proof proves
        total_amount: Decimal,
        /// The proof sources (the sum of which may exceed total amount)
        sources: HashMap<ProofSourceId, (Rc<RefCell<ResourceContainer>>, Decimal)>,
    },
    NonFungible {
        /// The resource definition id.
        resource_def_id: ResourceDefId,
        /// Restricted proof can't be moved.
        restricted: bool,
        /// The total non-fungible IDs this proof proves
        total_ids: BTreeSet<NonFungibleId>,
        /// The proof sources (the sum of which may exceed total ids)
        sources: HashMap<ProofSourceId, (Rc<RefCell<ResourceContainer>>, BTreeSet<NonFungibleId>)>,
    },
}

#[derive(Debug, Clone, Hash, Eq, PartialEq)]
pub enum ProofSourceId {
    Bucket(BucketId),
    Vault(VaultId),
    Worktop(u32, ResourceDefId),
}

#[derive(Debug, Clone, PartialEq, Eq)]
pub enum ProofError {
    /// Error produced by a resource container.
    ResourceContainerError(ResourceContainerError),
    /// Can't generate zero-amount or empty non-fungible set proofs.
    EmptyProofNotAllowed,
    /// The base proofs are not enough to cover the requested amount or non-fungible ids.
    InsufficientBaseProofs,
    /// Can't apply a non-fungible operation on fungible proofs.
    NonFungibleOperationNotAllowed,
    /// Can't apply a fungible operation on non-fungible proofs.
    FungibleOperationNotAllowed,
}

impl Proof {
    pub fn new_fungible(
        resource_def_id: ResourceDefId,
        restricted: bool,
        total_amount: Decimal,
        sources: HashMap<ProofSourceId, (Rc<RefCell<ResourceContainer>>, Decimal)>,
    ) -> Result<Proof, ProofError> {
        if total_amount.is_zero() {
            return Err(ProofError::EmptyProofNotAllowed);
        }

        Ok(Self::Fungible {
            resource_def_id,
            restricted,
            total_amount,
            sources,
        })
    }

    pub fn new_non_fungible(
        resource_def_id: ResourceDefId,
        restricted: bool,
        total_ids: BTreeSet<NonFungibleId>,
        sources: HashMap<ProofSourceId, (Rc<RefCell<ResourceContainer>>, BTreeSet<NonFungibleId>)>,
    ) -> Result<Proof, ProofError> {
        if total_ids.is_empty() {
            return Err(ProofError::EmptyProofNotAllowed);
        }

        Ok(Self::NonFungible {
            resource_def_id,
            restricted,
            total_ids,
            sources,
        })
    }

<<<<<<< HEAD
=======
    /// Creates a composite proof from proofs. This method will create the max possible
    /// proof of resources.
>>>>>>> 61f4ff92
    pub fn compose(
        proofs: &[Proof],
        resource_def_id: ResourceDefId,
        resource_type: ResourceType,
    ) -> Result<Proof, ProofError> {
        match resource_type {
            ResourceType::Fungible { .. } => {
                Self::compose_by_amount(proofs, None, resource_def_id, resource_type)
            }
            ResourceType::NonFungible => {
                Self::compose_by_ids(proofs, None, resource_def_id, resource_type)
            }
        }
    }

    pub fn compose_by_amount(
        proofs: &[Proof],
        total_amount: Option<Decimal>,
        resource_def_id: ResourceDefId,
        resource_type: ResourceType,
    ) -> Result<Proof, ProofError> {
<<<<<<< HEAD
=======
        // TODO: support creating proofs of some amount from non-fungibles

>>>>>>> 61f4ff92
        // check resource type
        if matches!(resource_type, ResourceType::NonFungible) {
            return Err(ProofError::FungibleOperationNotAllowed);
        }

        // filter proofs by resource def id and restricted flag
        let proofs: Vec<&Proof> = proofs
            .iter()
            .filter(|p| p.resource_def_id() == resource_def_id && !p.is_restricted())
            .collect();

        // calculate the max locked amount (by the input proofs) in each container
        let mut max = HashMap::<ProofSourceId, Decimal>::new();
        for proof in &proofs {
            match proof {
                Proof::Fungible { sources, .. } => {
                    for (source_id, (_, amount)) in sources {
                        if let Some(existing) = max.get_mut(source_id) {
                            *existing = Decimal::max(*existing, amount.clone());
                        } else {
                            max.insert(source_id.clone(), amount.clone());
                        }
                    }
                }
                Proof::NonFungible { .. } => panic!("Illegal state"),
            }
        }

        // check if the max satisfied the requested amount
        let max_sum = max
            .values()
            .cloned()
            .reduce(|a, b| a + b)
            .unwrap_or_default();
        let total_amount = total_amount.unwrap_or(max_sum.clone());
        if total_amount > max_sum {
            return Err(ProofError::InsufficientBaseProofs);
        }

        // lock all relevant resources
        //
        // This is not an efficient way of producing proofs, in terms of number of state updates
        // to the resource containers. However, this is the simplest to explain as no
        // resource container selection algorithm is required. All the ref counts increase by 1.
        //
        // If this turns to be a performance bottleneck, should start with containers where the
        // largest amount has been locked, and only lock the requested amount.
        //
        // Another consideration is that this may not be user expected behavior. Because we're locking
        // all the resources, the `total_amount` may be less than the max sum of the locked resources.
        // When a composite proof is used for a second composite proof, the `total_amount` is not
        // respected, all the underlying resource constraints become visible.
        let mut new_sources = HashMap::new();
        for proof in &proofs {
            match proof {
                Proof::Fungible { sources, .. } => {
                    for (source_id, (container, amount)) in sources {
                        container
                            .borrow_mut()
                            .lock_amount(amount.clone())
                            .map_err(ProofError::ResourceContainerError)
                            .expect("Re-locking should always succeed");
                        new_sources.insert(source_id.clone(), (container.clone(), amount.clone()));
                    }
                }
                Proof::NonFungible { .. } => panic!("Illegal state"),
            }
        }

        // issue a new proof
        Proof::new_fungible(resource_def_id, false, total_amount, new_sources)
    }

    pub fn compose_by_ids(
        proofs: &[Proof],
        total_ids: Option<&BTreeSet<NonFungibleId>>,
        resource_def_id: ResourceDefId,
        resource_type: ResourceType,
    ) -> Result<Proof, ProofError> {
        // check resource type
        if matches!(resource_type, ResourceType::Fungible { .. }) {
            return Err(ProofError::NonFungibleOperationNotAllowed);
        }

        // filter proofs by resource def id and restricted flag
        let proofs: Vec<&Proof> = proofs
            .iter()
            .filter(|p| p.resource_def_id() == resource_def_id && !p.is_restricted())
            .collect();

        // calculate the max locked id set (by the input proofs) in each container
        let mut max = HashMap::<ProofSourceId, BTreeSet<NonFungibleId>>::new();
        for proof in &proofs {
            match proof {
                Proof::NonFungible { sources, .. } => {
                    for (source_id, (_, ids)) in sources {
                        if let Some(ids) = max.get_mut(source_id) {
                            ids.extend(ids.clone());
                        } else {
                            max.insert(source_id.clone(), ids.clone());
                        }
                    }
                }
                Proof::Fungible { .. } => panic!("Illegal state"),
            }
        }

        // check if the max satisfied the requested amount
        let mut max_sum = BTreeSet::<NonFungibleId>::new();
        for (_, value) in max {
            max_sum.extend(value);
        }
        let total_ids = total_ids.unwrap_or(&max_sum);
        if !max_sum.is_superset(&total_ids) {
            return Err(ProofError::InsufficientBaseProofs);
        }

        // lock all relevant resources.
        // See `compose_by_amount` for performance notes.
        let mut new_sources = HashMap::new();
        for proof in &proofs {
            match proof {
                Proof::NonFungible { sources, .. } => {
                    for (source_id, (container, ids)) in sources {
                        container
                            .borrow_mut()
                            .lock_ids(ids)
                            .map_err(ProofError::ResourceContainerError)
                            .expect("Re-locking should always succeed");
                        new_sources.insert(source_id.clone(), (container.clone(), ids.clone()));
                    }
                }
                Proof::Fungible { .. } => panic!("Illegal state"),
            }
        }

        // issue a new proof
        Proof::new_non_fungible(resource_def_id, false, total_ids.clone(), new_sources)
    }

<<<<<<< HEAD
=======
    /// Makes a clone of this proof.
    ///
    /// Note that cloning a proof will update the ref count of the locked
    /// resources in the source containers.
>>>>>>> 61f4ff92
    pub fn clone(&self) -> Self {
        match self {
            Self::Fungible {
                resource_def_id,
                restricted,
                total_amount,
                sources,
            } => {
                for (container, amount) in sources.values() {
                    container
                        .borrow_mut()
                        .lock_amount(amount.clone())
                        .expect("Cloning should always succeed");
                }

                Self::Fungible {
                    resource_def_id: resource_def_id.clone(),
                    restricted: restricted.clone(),
                    total_amount: total_amount.clone(),
                    sources: sources.clone(),
                }
            }
            Self::NonFungible {
                resource_def_id,
                restricted,
                total_ids,
                sources,
            } => {
                for (container, ids) in sources.values() {
                    container
                        .borrow_mut()
                        .lock_ids(ids)
                        .expect("Cloning should always succeed");
                }

                Self::NonFungible {
                    resource_def_id: resource_def_id.clone(),
                    restricted: restricted.clone(),
                    total_ids: total_ids.clone(),
                    sources: sources.clone(),
                }
            }
        }
    }

    pub fn drop(self) {
        match self {
            Self::Fungible { sources, .. } => {
                for (container, amount) in sources.values() {
                    container
                        .borrow_mut()
                        .unlock_amount(amount.clone())
                        .expect("Unlocking should always succeed");
                }
            }
            Self::NonFungible { sources, .. } => {
                for (container, ids) in sources.values() {
                    container
                        .borrow_mut()
                        .unlock_ids(ids)
                        .expect("Unlocking should always succeed");
                }
            }
        }
    }

    pub fn change_to_restricted(&mut self) {
        match self {
            Self::Fungible { restricted, .. } | Self::NonFungible { restricted, .. } => {
                *restricted = true;
            }
        }
    }

    pub fn resource_def_id(&self) -> ResourceDefId {
        match self {
            Self::Fungible {
                resource_def_id, ..
            }
            | Self::NonFungible {
                resource_def_id, ..
            } => resource_def_id.clone(),
        }
    }

    pub fn total_amount(&self) -> Decimal {
        match self {
            Self::Fungible { total_amount, .. } => total_amount.clone(),
            Self::NonFungible { total_ids, .. } => total_ids.len().into(),
        }
    }

    pub fn total_ids(&self) -> Result<BTreeSet<NonFungibleId>, ProofError> {
        match self {
            Self::Fungible { .. } => Err(ProofError::NonFungibleOperationNotAllowed),
            Self::NonFungible { total_ids, .. } => Ok(total_ids.clone()),
        }
    }

    pub fn is_restricted(&self) -> bool {
        match self {
            Self::Fungible { restricted, .. } | Self::NonFungible { restricted, .. } => *restricted,
        }
    }
}<|MERGE_RESOLUTION|>--- conflicted
+++ resolved
@@ -90,11 +90,8 @@
         })
     }
 
-<<<<<<< HEAD
-=======
     /// Creates a composite proof from proofs. This method will create the max possible
     /// proof of resources.
->>>>>>> 61f4ff92
     pub fn compose(
         proofs: &[Proof],
         resource_def_id: ResourceDefId,
@@ -116,11 +113,8 @@
         resource_def_id: ResourceDefId,
         resource_type: ResourceType,
     ) -> Result<Proof, ProofError> {
-<<<<<<< HEAD
-=======
         // TODO: support creating proofs of some amount from non-fungibles
 
->>>>>>> 61f4ff92
         // check resource type
         if matches!(resource_type, ResourceType::NonFungible) {
             return Err(ProofError::FungibleOperationNotAllowed);
@@ -261,13 +255,10 @@
         Proof::new_non_fungible(resource_def_id, false, total_ids.clone(), new_sources)
     }
 
-<<<<<<< HEAD
-=======
     /// Makes a clone of this proof.
     ///
     /// Note that cloning a proof will update the ref count of the locked
     /// resources in the source containers.
->>>>>>> 61f4ff92
     pub fn clone(&self) -> Self {
         match self {
             Self::Fungible {
