use colored::*;

use sbor::path::SborPath;
use sbor::*;
use scrypto::buffer::*;
use scrypto::core::{SNodeRef, ScryptoActor};
use scrypto::engine::api::*;
use scrypto::engine::types::*;
use scrypto::resource::AuthZoneMethod;
use scrypto::rust::borrow::ToOwned;
use scrypto::rust::collections::*;
use scrypto::rust::fmt;
use scrypto::rust::format;
use scrypto::rust::string::String;
use scrypto::rust::string::ToString;
use scrypto::rust::vec;
use scrypto::rust::vec::Vec;
use scrypto::values::*;
use wasmi::*; // TODO: remove coupling with wasmi

use crate::engine::process::LazyMapState::{Committed, Uncommitted};
use crate::engine::process::LoadedSNodeState::{Borrowed, Consumed, Static};
use crate::engine::track::{SubstateValue, TrackError};
use crate::engine::ComponentObjectRefs;
use crate::engine::*;
use crate::errors::*;
use crate::ledger::*;
use crate::model::*;
use crate::wasm::*;

macro_rules! re_trace {
    ($proc:expr, $($args: expr),+) => {
        if $proc.trace {
            $proc.log(Level::Trace, format!($($args),+));
        }
    };
}

macro_rules! re_debug {
    ($proc:expr, $($args: expr),+) => {
        if $proc.trace {
            $proc.log(Level::Debug, format!($($args),+));
        }
    };
}

macro_rules! re_info {
    ($proc:expr, $($args: expr),+) => {
        if $proc.trace {
            $proc.log(Level::Info, format!($($args),+));
        }
    };
}

macro_rules! re_warn {
    ($proc:expr, $($args: expr),+) => {
        if $proc.trace {
            $proc.log(Level::Warn, format!($($args),+));
        }
    };
}

pub trait SystemApi {
    fn invoke_snode(
        &mut self,
        snode_ref: SNodeRef,
        call_data: ScryptoValue,
    ) -> Result<ScryptoValue, RuntimeError>;

    fn get_non_fungible(
        &mut self,
        non_fungible_address: &NonFungibleAddress,
    ) -> Option<NonFungible>;

    fn set_non_fungible(
        &mut self,
        non_fungible_address: NonFungibleAddress,
        non_fungible: Option<NonFungible>,
    );

    fn borrow_global_mut_resource_manager(
        &mut self,
        resource_address: ResourceAddress,
    ) -> Result<ResourceManager, RuntimeError>;

    fn return_borrowed_global_resource_manager(
        &mut self,
        resource_address: ResourceAddress,
        resource_manager: ResourceManager,
    );

    fn create_bucket(&mut self, container: ResourceContainer) -> Result<BucketId, RuntimeError>;

    fn take_bucket(&mut self, bucket_id: BucketId) -> Result<Bucket, RuntimeError>;

    fn create_vault(&mut self, container: ResourceContainer) -> Result<VaultId, RuntimeError>;

    fn create_proof(&mut self, proof: Proof) -> Result<ProofId, RuntimeError>;

    fn take_proof(&mut self, proof_id: ProofId) -> Result<Proof, RuntimeError>;

    fn create_resource(&mut self, resource_manager: ResourceManager) -> ResourceAddress;

    fn create_package(&mut self, package: Package) -> PackageAddress;

    fn get_epoch(&mut self) -> u64;

    fn get_transaction_hash(&mut self) -> Hash;
}

pub enum ConsumedSNodeState {
    Bucket(Bucket),
    Proof(Proof),
}

pub enum BorrowedSNodeState {
    AuthZone(AuthZone),
    Worktop(Worktop),
    Scrypto(ScryptoActorInfo, Option<Component>),
    Resource(ResourceAddress, ResourceManager),
    Bucket(BucketId, Bucket),
    Proof(ProofId, Proof),
    Vault(VaultId, Option<ComponentAddress>, Vault),
}

impl BorrowedSNodeState {
    fn return_borrowed_state<'r, 'l, L: ReadableSubstateStore>(
        self,
        process: &mut Process<'r, 'l, L>,
    ) {
        match self {
            BorrowedSNodeState::AuthZone(auth_zone) => {
                process.auth_zone = Some(auth_zone);
            }
            BorrowedSNodeState::Worktop(worktop) => {
                process.worktop = Some(worktop);
            }
            BorrowedSNodeState::Scrypto(actor, component_state) => {
                if let Some(component_address) = actor.component_address() {
                    process.track.return_borrowed_global_mut_value(
                        component_address,
                        component_state.unwrap(),
                    );
                }
            }
            BorrowedSNodeState::Resource(resource_address, resource_manager) => {
                process
                    .track
                    .return_borrowed_global_mut_value(resource_address, resource_manager);
            }
            BorrowedSNodeState::Bucket(bucket_id, bucket) => {
                process.buckets.insert(bucket_id, bucket);
            }
            BorrowedSNodeState::Proof(proof_id, proof) => {
                process.proofs.insert(proof_id, proof);
            }
            BorrowedSNodeState::Vault(vault_id, maybe_component_address, vault) => {
                if let Some(component_address) = maybe_component_address {
                    process
                        .track
                        .return_borrowed_vault(&component_address, &vault_id, vault);
                } else {
                    process.owned_snodes.return_borrowed_vault_mut(vault);
                }
            }
        }
    }
}

pub enum StaticSNodeState {
    Package,
    Resource,
    System,
}

pub enum LoadedSNodeState {
    Static(StaticSNodeState),
    Consumed(Option<ConsumedSNodeState>),
    Borrowed(BorrowedSNodeState),
}

impl LoadedSNodeState {
    fn to_snode_state(&mut self) -> SNodeState {
        match self {
<<<<<<< HEAD
            Static(static_state) => {
                match static_state {
                    StaticSNodeState::Package => SNodeState::PackageStatic,
                    StaticSNodeState::Resource => SNodeState::ResourceStatic,
                    StaticSNodeState::System => SNodeState::SystemStatic,
=======
            Static(static_state) => match static_state {
                StaticSNodeState::Package => SNodeState::PackageStatic,
                StaticSNodeState::Resource => SNodeState::ResourceStatic,
            },
            Consumed(ref mut to_consume) => match to_consume.take().unwrap() {
                ConsumedSNodeState::Proof(proof) => SNodeState::Proof(proof),
                ConsumedSNodeState::Bucket(bucket) => SNodeState::Bucket(bucket),
            },
            Borrowed(ref mut borrowed) => match borrowed {
                BorrowedSNodeState::AuthZone(s) => SNodeState::AuthZoneRef(s),
                BorrowedSNodeState::Worktop(s) => SNodeState::Worktop(s),
                BorrowedSNodeState::Scrypto(info, s) => {
                    SNodeState::Scrypto(info.clone(), s.as_mut())
>>>>>>> cc25fcac
                }
                BorrowedSNodeState::Resource(addr, s) => SNodeState::ResourceRef(*addr, s),
                BorrowedSNodeState::Bucket(id, s) => SNodeState::BucketRef(*id, s),
                BorrowedSNodeState::Proof(id, s) => SNodeState::ProofRef(*id, s),
                BorrowedSNodeState::Vault(id, addr, s) => {
                    SNodeState::VaultRef(*id, addr.clone(), s)
                }
            },
        }
    }
}

pub enum SNodeState<'a> {
    SystemStatic,
    Transaction(&'a mut TransactionProcess),
    PackageStatic,
    AuthZoneRef(&'a mut AuthZone),
    Worktop(&'a mut Worktop),
    Scrypto(ScryptoActorInfo, Option<&'a mut Component>),
    ResourceStatic,
    ResourceRef(ResourceAddress, &'a mut ResourceManager),
    BucketRef(BucketId, &'a mut Bucket),
    Bucket(Bucket),
    ProofRef(ProofId, &'a mut Proof),
    Proof(Proof),
    VaultRef(VaultId, Option<ComponentAddress>, &'a mut Vault),
}

/// Represents an interpreter instance.
pub struct Interpreter {
    actor: ScryptoActorInfo,
    call_data: ScryptoValue,
    module: ModuleRef,
    memory: MemoryRef,
}

/// Qualitative states for a WASM process
#[derive(Debug)]
enum InterpreterState<'a> {
    Blueprint,
    Component {
        component_address: ComponentAddress,
        component: &'a mut Component,
        initial_loaded_object_refs: ComponentObjectRefs,
    },
}

/// Top level state machine for a process. Empty currently only
/// refers to the initial process since it doesn't run on a wasm interpreter (yet)
#[allow(dead_code)]
struct WasmProcess<'a> {
    /// The call depth
    depth: usize,
    trace: bool,
    vm: Interpreter,
    interpreter_state: InterpreterState<'a>,
}

///TODO: Remove
#[derive(Debug)]
enum LazyMapState {
    Uncommitted { root: LazyMapId },
    Committed { component_address: ComponentAddress },
}

impl<'s, S: ReadableSubstateStore> Track<'s, S> {
    fn insert_objects_into_component(
        &mut self,
        new_objects: ComponentObjects,
        component_address: ComponentAddress,
    ) {
        for (vault_id, vault) in new_objects.vaults {
            self.insert_new_vault(component_address, vault_id, vault);
        }
        for (lazy_map_id, unclaimed) in new_objects.lazy_maps {
            self.insert_new_lazy_map(component_address, lazy_map_id);
            for (k, v) in unclaimed.lazy_map {
                self.put_lazy_map_entry(component_address, lazy_map_id, k, v);
            }

            for (child_lazy_map_id, child_lazy_map) in unclaimed.descendent_lazy_maps {
                self.insert_new_lazy_map(component_address, child_lazy_map_id);
                for (k, v) in child_lazy_map {
                    self.put_lazy_map_entry(component_address, child_lazy_map_id, k, v);
                }
            }
            for (vault_id, vault) in unclaimed.descendent_vaults {
                self.insert_new_vault(component_address, vault_id, vault);
            }
        }
    }
}

#[derive(Debug, Copy, Clone, PartialEq, Eq)]
pub enum MoveMethod {
    AsReturn,
    AsArgument,
}

/// A process keeps track of resource movements and code execution.
pub struct Process<'r, 'l, L: ReadableSubstateStore> {
    /// The call depth
    depth: usize,
    /// Whether to show trace messages
    trace: bool,
    /// Transactional state updates
    track: &'r mut Track<'l, L>,

    /// Process Owned Snodes
    buckets: HashMap<BucketId, Bucket>,
    proofs: HashMap<ProofId, Proof>,
    owned_snodes: ComponentObjects,

    /// Referenced Snodes
    snode_refs: ComponentObjectRefs,
    worktop: Option<Worktop>,
    auth_zone: Option<AuthZone>,

    /// The caller's auth zone
    caller_auth_zone: Option<&'r AuthZone>,

    /// State for the given wasm process, empty only on the root process
    /// (root process cannot create components nor is a component itself)
    wasm_process_state: Option<WasmProcess<'r>>,
}

impl<'r, 'l, L: ReadableSubstateStore> Process<'r, 'l, L> {
    /// Create a new process, which is not started.
    pub fn new(
        depth: usize,
        trace: bool,
        track: &'r mut Track<'l, L>,
        auth_zone: Option<AuthZone>,
        worktop: Option<Worktop>,
        buckets: HashMap<BucketId, Bucket>,
        proofs: HashMap<ProofId, Proof>,
    ) -> Self {
        Self {
            depth,
            trace,
            track,
            buckets,
            proofs,
            owned_snodes: ComponentObjects::new(),
            worktop,
            auth_zone,
            snode_refs: ComponentObjectRefs::new(),
            caller_auth_zone: None,
            wasm_process_state: None,
        }
    }

    fn new_bucket_id(&mut self) -> Result<BucketId, RuntimeError> {
        Ok(self.track.new_bucket_id())
    }

    fn new_proof_id(&mut self) -> Result<ProofId, RuntimeError> {
        Ok(self.track.new_proof_id())
    }

    /// Runs the given export within this process.
    pub fn run(
        &mut self,
        snode_ref: Option<SNodeRef>, // TODO: Remove, abstractions between invoke_snode() and run() are a bit messy right now
        snode: SNodeState<'r>,
        call_data: ScryptoValue,
    ) -> Result<
        (
            ScryptoValue,
            HashMap<BucketId, Bucket>,
            HashMap<ProofId, Proof>,
            HashMap<VaultId, Vault>,
        ),
        RuntimeError,
    > {
        #[cfg(not(feature = "alloc"))]
        let now = std::time::Instant::now();
        re_info!(self, "Run started: snode_ref = {:?}", snode_ref);

        // Execution
        let output = match snode {
<<<<<<< HEAD
            SNodeState::SystemStatic => {
                System::static_main(call_data, self).map_err(RuntimeError::SystemError)
            }
            SNodeState::Transaction(transaction_process) => {
                transaction_process.main(self)
            }
=======
            SNodeState::Transaction(transaction_process) => transaction_process.main(self),
>>>>>>> cc25fcac
            SNodeState::PackageStatic => {
                Package::static_main(call_data, self).map_err(RuntimeError::PackageError)
            }
            SNodeState::AuthZoneRef(auth_zone) => auth_zone
                .main(call_data, self)
                .map_err(RuntimeError::AuthZoneError),
            SNodeState::Worktop(worktop) => worktop
                .main(call_data, self)
                .map_err(RuntimeError::WorktopError),
            SNodeState::Scrypto(actor, component_state) => {
                let substate_value = self
                    .track
                    .read_value(actor.package_address().clone())
                    .ok_or(RuntimeError::PackageNotFound(
                        actor.package_address().clone(),
                    ))?;
                let package = match substate_value {
                    SubstateValue::Package(package) => package,
                    _ => panic!("Value is not a package"),
                };

                if !package.contains_blueprint(actor.blueprint_name()) {
                    return Err(RuntimeError::BlueprintNotFound(
                        actor.package_address().clone(),
                        actor.blueprint_name().to_string(),
                    ));
                }

                let (module, memory) = package.load_module().unwrap();
                let interpreter_state = if let Some(component) = component_state {
                    let component_address = actor.component_address().unwrap().clone();
                    let data = ScryptoValue::from_slice(component.state()).unwrap();
                    let initial_loaded_object_refs = ComponentObjectRefs {
                        vault_ids: data.vault_ids.into_iter().collect(),
                        lazy_map_ids: data.lazy_map_ids.into_iter().collect(),
                    };
                    let istate = InterpreterState::Component {
                        component_address,
                        component,
                        initial_loaded_object_refs,
                    };

                    istate
                } else {
                    InterpreterState::Blueprint
                };

                self.wasm_process_state = Some(WasmProcess {
                    depth: self.depth,
                    trace: self.trace,
                    vm: Interpreter {
                        call_data,
                        actor: actor.clone(),
                        module: module.clone(),
                        memory,
                    },
                    interpreter_state,
                });

                // Execution
                let result = module.invoke_export(actor.export_name(), &[], self);

                // Return value
                re_debug!(self, "Invoke result: {:?}", result);
                let rtn = result
                    .map_err(|e| {
                        match e.into_host_error() {
                            // Pass-through runtime errors
                            Some(host_error) => *host_error.downcast::<RuntimeError>().unwrap(),
                            None => RuntimeError::InvokeError,
                        }
                    })?
                    .ok_or(RuntimeError::NoReturnData)?;
                match rtn {
                    RuntimeValue::I32(ptr) => self.read_return_value(ptr as u32),
                    _ => Err(RuntimeError::InvalidReturnType),
                }
            }
            SNodeState::ResourceStatic => ResourceManager::static_main(call_data, self)
                .map_err(RuntimeError::ResourceManagerError),
            SNodeState::ResourceRef(resource_address, resource_manager) => {
                let return_value = resource_manager
                    .main(resource_address, call_data, self)
                    .map_err(RuntimeError::ResourceManagerError)?;

                Ok(return_value)
            }
            SNodeState::BucketRef(bucket_id, bucket) => bucket
                .main(bucket_id, call_data, self)
                .map_err(RuntimeError::BucketError),
            SNodeState::Bucket(bucket) => bucket
                .consuming_main(call_data, self)
                .map_err(RuntimeError::BucketError),
            SNodeState::ProofRef(_, proof) => proof
                .main(call_data, self)
                .map_err(RuntimeError::ProofError),
            SNodeState::Proof(proof) => proof
                .main_consume(call_data)
                .map_err(RuntimeError::ProofError),
            SNodeState::VaultRef(vault_id, _, vault) => vault
                .main(vault_id, call_data, self)
                .map_err(RuntimeError::VaultError),
        }?;

        self.process_return_data(snode_ref, &output)?;

        // figure out what buckets and resources to return
        let moving_buckets = self.send_buckets(&output.bucket_ids)?;
        let moving_proofs = self.send_proofs(&output.proof_ids, MoveMethod::AsReturn)?;
        let moving_vaults = self.send_vaults(&output.vault_ids)?;

        // drop proofs and check resource leak
        for (_, proof) in self.proofs.drain() {
            proof.drop();
        }

        if let Some(_) = &mut self.auth_zone {
            self.invoke_snode(
                SNodeRef::AuthZoneRef,
                ScryptoValue::from_value(&AuthZoneMethod::Clear()),
            )?;
        }
        self.check_resource()?;

        #[cfg(not(feature = "alloc"))]
        re_info!(
            self,
            "Run ended: time elapsed = {} ms",
            now.elapsed().as_millis()
        );
        #[cfg(feature = "alloc")]
        re_info!(self, "Run ended");

        Ok((output, moving_buckets, moving_proofs, moving_vaults))
    }

    /// Calls a function/method.
    pub fn invoke_snode(
        &mut self,
        snode_ref: SNodeRef,
        call_data: ScryptoValue,
    ) -> Result<ScryptoValue, RuntimeError> {
        let function = if let Value::Enum { name, .. } = &call_data.dom {
            name.clone()
        } else {
            return Err(RuntimeError::InvalidInvocation);
        };

        // Authorization and state load
        let (mut loaded_snode, method_auths) = match &snode_ref {
            SNodeRef::PackageStatic => Ok((Static(StaticSNodeState::Package), vec![])),
            SNodeRef::SystemStatic => Ok((Static(StaticSNodeState::System), vec![])),
            SNodeRef::AuthZoneRef => {
                if let Some(auth_zone) = self.auth_zone.take() {
                    Ok((Borrowed(BorrowedSNodeState::AuthZone(auth_zone)), vec![]))
                } else {
                    Err(RuntimeError::AuthZoneDoesNotExist)
                }
            }
            SNodeRef::WorktopRef => {
                if let Some(worktop) = self.worktop.take() {
                    Ok((Borrowed(BorrowedSNodeState::Worktop(worktop)), vec![]))
                } else {
                    Err(RuntimeError::WorktopDoesNotExist)
                }
            }
            SNodeRef::Scrypto(actor) => {
                match actor {
                    ScryptoActor::Blueprint(package_address, blueprint_name) => {
                        let export_name = format!("{}_main", blueprint_name);
                        Ok((
                            Borrowed(BorrowedSNodeState::Scrypto(
                                ScryptoActorInfo::blueprint(
                                    package_address.clone(),
                                    blueprint_name.clone(),
                                    export_name.clone(),
                                ),
                                None,
                            )),
                            vec![],
                        ))
                    }
                    ScryptoActor::Component(component_address) => {
                        let component: Component = self
                            .track
                            .borrow_global_mut_value(component_address.clone())
                            .map_err(|e| match e {
                                TrackError::NotFound => {
                                    RuntimeError::ComponentNotFound(component_address.clone())
                                }
                                TrackError::Reentrancy => {
                                    RuntimeError::ComponentReentrancy(component_address.clone())
                                }
                            })?
                            .into();
                        let package_address = component.package_address();
                        let blueprint_name = component.blueprint_name().to_string();
                        let export_name = format!("{}_main", blueprint_name);

                        let substate_value = self
                            .track
                            .read_value(package_address.clone())
                            .ok_or(RuntimeError::PackageNotFound(package_address))?;
                        let package = match substate_value {
                            SubstateValue::Package(package) => package,
                            _ => panic!("Value is not a package"),
                        };

                        // TODO: Remove clone
                        let schema = package
                            .load_blueprint_schema(&blueprint_name)
                            .unwrap()
                            .clone();

                        let (_, method_auths) = component.method_authorization(&schema, &function);
                        Ok((
                            Borrowed(BorrowedSNodeState::Scrypto(
                                ScryptoActorInfo::component(
                                    package_address,
                                    blueprint_name,
                                    export_name,
                                    component_address.clone(),
                                ),
                                Some(component),
                            )),
                            method_auths,
                        ))
                    }
                }
            }
            SNodeRef::ResourceStatic => Ok((Static(StaticSNodeState::Resource), vec![])),
            SNodeRef::ResourceRef(resource_address) => {
                let resource_manager: ResourceManager = self
                    .track
                    .borrow_global_mut_value(resource_address.clone())
                    .map_err(|e| match e {
                        TrackError::NotFound => {
                            RuntimeError::ResourceManagerNotFound(resource_address.clone())
                        }
                        TrackError::Reentrancy => panic!("Reentrancy occurred in resource manager"),
                    })?
                    .into();
                let method_auth = resource_manager.get_auth(&call_data).clone();
                Ok((
                    Borrowed(BorrowedSNodeState::Resource(
                        resource_address.clone(),
                        resource_manager,
                    )),
                    vec![method_auth],
                ))
            }
            SNodeRef::Bucket(bucket_id) => {
                let bucket = self
                    .buckets
                    .remove(&bucket_id)
                    .ok_or(RuntimeError::BucketNotFound(bucket_id.clone()))?;
                let resource_address = bucket.resource_address();
                let substate_value = self.track.read_value(resource_address.clone()).unwrap();
                let resource_manager = match substate_value {
                    SubstateValue::Resource(resource_manager) => resource_manager,
                    _ => panic!("Value is not a resource manager"),
                };
                let method_auth = resource_manager.get_consuming_bucket_auth(&call_data);
                Ok((
                    Consumed(Some(ConsumedSNodeState::Bucket(bucket))),
                    vec![method_auth.clone()],
                ))
            }
            SNodeRef::BucketRef(bucket_id) => {
                let bucket = self
                    .buckets
                    .remove(&bucket_id)
                    .ok_or(RuntimeError::BucketNotFound(bucket_id.clone()))?;
                Ok((
                    Borrowed(BorrowedSNodeState::Bucket(bucket_id.clone(), bucket)),
                    vec![],
                ))
            }
            SNodeRef::ProofRef(proof_id) => {
                let proof = self
                    .proofs
                    .remove(&proof_id)
                    .ok_or(RuntimeError::ProofNotFound(proof_id.clone()))?;
                Ok((
                    Borrowed(BorrowedSNodeState::Proof(proof_id.clone(), proof)),
                    vec![],
                ))
            }
            SNodeRef::Proof(proof_id) => {
                let proof = self
                    .proofs
                    .remove(&proof_id)
                    .ok_or(RuntimeError::ProofNotFound(proof_id.clone()))?;
                Ok((Consumed(Some(ConsumedSNodeState::Proof(proof))), vec![]))
            }
            SNodeRef::VaultRef(vault_id) => {
                let (component, vault) =
                    if let Some(vault) = self.owned_snodes.borrow_vault_mut(vault_id) {
                        (None, vault)
                    } else if !self.snode_refs.vault_ids.contains(vault_id) {
                        return Err(RuntimeError::VaultNotFound(*vault_id));
                    } else if let Some(WasmProcess {
                        interpreter_state:
                            InterpreterState::Component {
                                component_address, ..
                            },
                        ..
                    }) = &self.wasm_process_state
                    {
                        let vault = self.track.borrow_vault_mut(component_address, vault_id);
                        (Some(*component_address), vault)
                    } else {
                        panic!("Should never get here");
                    };

                let resource_address = vault.resource_address();
                let substate_value = self.track.read_value(resource_address.clone()).unwrap();
                let resource_manager = match substate_value {
                    SubstateValue::Resource(resource_manager) => resource_manager,
                    _ => panic!("Value is not a resource manager"),
                };
                let method_auth = resource_manager.get_vault_auth(&call_data);
                Ok((
                    Borrowed(BorrowedSNodeState::Vault(
                        vault_id.clone(),
                        component,
                        vault,
                    )),
                    vec![method_auth.clone()],
                ))
            }
        }?;

        // Authorization check
        if !method_auths.is_empty() {
            let mut auth_zones = Vec::new();
            if let Some(self_auth_zone) = &self.auth_zone {
                auth_zones.push(self_auth_zone);
            }

            match &loaded_snode {
                // Resource auth check includes caller
                Borrowed(BorrowedSNodeState::Resource(_, _))
                | Borrowed(BorrowedSNodeState::Vault(_, _, _))
                | Borrowed(BorrowedSNodeState::Bucket(_, _))
                | Consumed(Some(ConsumedSNodeState::Bucket(_))) => {
                    if let Some(auth_zone) = self.caller_auth_zone {
                        auth_zones.push(auth_zone);
                    }
                }
                // Extern call auth check
                _ => {}
            };

            for method_auth in method_auths {
                method_auth.check(&auth_zones).map_err(|error| {
                    RuntimeError::AuthorizationError {
                        function: function.clone(),
                        authorization: method_auth,
                        error,
                    }
                })?;
            }
        }

        // Execution

        // Figure out what buckets and proofs to move from this process
        let mut moving_buckets = HashMap::new();
        let mut moving_proofs = HashMap::new();
        self.process_call_data(&call_data)?;
        moving_buckets.extend(self.send_buckets(&call_data.bucket_ids)?);
        moving_proofs.extend(self.send_proofs(&call_data.proof_ids, MoveMethod::AsArgument)?);

        let process_auth_zone =
            if matches!(loaded_snode, Borrowed(BorrowedSNodeState::Scrypto(_, _))) {
                Some(AuthZone::new())
            } else {
                None
            };

        let snode = loaded_snode.to_snode_state();

        // start a new process
        let mut process = Process::new(
            self.depth + 1,
            self.trace,
            self.track,
            process_auth_zone,
            None,
            moving_buckets,
            moving_proofs,
        );
        if let Some(auth_zone) = &self.auth_zone {
            process.caller_auth_zone = Option::Some(auth_zone);
        }

        // invoke the main function
        let (result, received_buckets, received_proofs, received_vaults) =
            process.run(Some(snode_ref), snode, call_data)?;

        // move buckets and proofs to this process.
        self.buckets.extend(received_buckets);
        self.proofs.extend(received_proofs);
        self.owned_snodes.vaults.extend(received_vaults);

        // Return borrowed snodes
        if let Borrowed(borrowed) = loaded_snode {
            borrowed.return_borrowed_state(self);
        }

        Ok(result)
    }

    /// Calls the ABI generator of a blueprint.
    // TODO: Remove
    pub fn call_abi(
        &mut self,
        package_address: PackageAddress,
        blueprint_name: &str,
    ) -> Result<ScryptoValue, RuntimeError> {
        re_debug!(self, "Call abi started");

        let snode = SNodeState::Scrypto(
            ScryptoActorInfo::blueprint(
                package_address,
                blueprint_name.to_string(),
                format!("{}_abi", blueprint_name),
            ),
            None,
        );

        // TODO: Remove
        let mock = ScryptoValue {
            raw: vec![],
            dom: Value::Unit,
            bucket_ids: HashMap::new(),
            proof_ids: HashMap::new(),
            vault_ids: HashSet::new(),
            lazy_map_ids: HashSet::new(),
        };

        let mut process = Process::new(
            self.depth + 1,
            self.trace,
            self.track,
            None,
            None,
            HashMap::new(),
            HashMap::new(),
        );
        let result = process.run(None, snode, mock).map(|(r, _, _, _)| r);

        re_debug!(self, "Call abi ended");
        result
    }

    /// Checks resource leak.
    fn check_resource(&self) -> Result<(), RuntimeError> {
        re_debug!(self, "Resource check started");
        let mut success = true;

        for (bucket_id, bucket) in &self.buckets {
            re_warn!(self, "Dangling bucket: {}, {:?}", bucket_id, bucket);
            success = false;
        }
        for (vault_id, vault) in &self.owned_snodes.vaults {
            re_warn!(self, "Dangling vault: {:?}, {:?}", vault_id, vault);
            success = false;
        }
        for (lazy_map_id, lazy_map) in &self.owned_snodes.lazy_maps {
            re_warn!(self, "Dangling lazy map: {:?}, {:?}", lazy_map_id, lazy_map);
            success = false;
        }

        if let Some(worktop) = &self.worktop {
            if !worktop.is_empty() {
                re_warn!(self, "Resource worktop is not empty");
                success = false;
            }
        }

        re_debug!(self, "Resource check ended");
        if success {
            Ok(())
        } else {
            Err(RuntimeError::ResourceCheckFailure)
        }
    }

    /// Logs a message to the console.
    #[allow(unused_variables)]
    pub fn log(&self, level: Level, msg: String) {
        let (l, m) = match level {
            Level::Error => ("ERROR".red(), msg.red()),
            Level::Warn => ("WARN".yellow(), msg.yellow()),
            Level::Info => ("INFO".green(), msg.green()),
            Level::Debug => ("DEBUG".cyan(), msg.cyan()),
            Level::Trace => ("TRACE".normal(), msg.normal()),
        };

        #[cfg(not(feature = "alloc"))]
        println!("{}[{:5}] {}", "  ".repeat(self.depth), l, m);
    }

    fn process_call_data(&mut self, validated: &ScryptoValue) -> Result<(), RuntimeError> {
        if !validated.lazy_map_ids.is_empty() {
            return Err(RuntimeError::LazyMapNotAllowed);
        }
        if !validated.vault_ids.is_empty() {
            return Err(RuntimeError::VaultNotAllowed);
        }
        Ok(())
    }

    fn process_return_data(
        &mut self,
        from: Option<SNodeRef>,
        validated: &ScryptoValue,
    ) -> Result<(), RuntimeError> {
        if !validated.lazy_map_ids.is_empty() {
            return Err(RuntimeError::LazyMapNotAllowed);
        }

        // Allow vaults to be returned from ResourceStatic
        // TODO: Should we allow vaults to be returned by any component?
        if !matches!(from, Some(SNodeRef::ResourceRef(_))) {
            if !validated.vault_ids.is_empty() {
                return Err(RuntimeError::VaultNotAllowed);
            }
        }

        Ok(())
    }

    /// Process and parse entry data from any component object (components and maps)
    fn process_entry_data(data: &[u8]) -> Result<ComponentObjectRefs, RuntimeError> {
        let validated =
            ScryptoValue::from_slice(data).map_err(RuntimeError::ParseScryptoValueError)?;
        if !validated.bucket_ids.is_empty() {
            return Err(RuntimeError::BucketNotAllowed);
        }
        if !validated.proof_ids.is_empty() {
            return Err(RuntimeError::ProofNotAllowed);
        }

        // lazy map allowed
        // vaults allowed
        Ok(ComponentObjectRefs {
            lazy_map_ids: validated.lazy_map_ids,
            vault_ids: validated.vault_ids,
        })
    }

    /// Sends buckets to another component/blueprint, either as argument or return
    fn send_buckets(
        &mut self,
        bucket_ids: &HashMap<BucketId, SborPath>,
    ) -> Result<HashMap<BucketId, Bucket>, RuntimeError> {
        let mut buckets = HashMap::new();
        for (bucket_id, _) in bucket_ids {
            let bucket = self
                .buckets
                .remove(bucket_id)
                .ok_or(RuntimeError::BucketNotFound(*bucket_id))?;
            re_debug!(self, "Moving bucket: {}, {:?}", bucket_id, bucket);
            if bucket.is_locked() {
                return Err(RuntimeError::CantMoveLockedBucket);
            }
            buckets.insert(*bucket_id, bucket);
        }
        Ok(buckets)
    }

    /// Sends proofs to another component/blueprint, either as argument or return
    fn send_vaults(
        &mut self,
        vault_ids: &HashSet<VaultId>,
    ) -> Result<HashMap<VaultId, Vault>, RuntimeError> {
        let mut vaults = HashMap::new();
        for vault_id in vault_ids {
            let vault = self
                .owned_snodes
                .vaults
                .remove(vault_id)
                .ok_or(RuntimeError::VaultNotFound(*vault_id))?;
            vaults.insert(*vault_id, vault);
        }
        Ok(vaults)
    }

    /// Sends proofs to another component/blueprint, either as argument or return
    fn send_proofs(
        &mut self,
        proof_ids: &HashMap<ProofId, SborPath>,
        method: MoveMethod,
    ) -> Result<HashMap<ProofId, Proof>, RuntimeError> {
        let mut proofs = HashMap::new();
        for (proof_id, _) in proof_ids {
            let mut proof = self
                .proofs
                .remove(proof_id)
                .ok_or(RuntimeError::ProofNotFound(*proof_id))?;
            re_debug!(self, "Moving proof: {}, {:?}", proof_id, proof);
            if proof.is_restricted() {
                return Err(RuntimeError::CantMoveRestrictedProof(*proof_id));
            }
            if matches!(method, MoveMethod::AsArgument) {
                proof.change_to_restricted();
            }
            proofs.insert(*proof_id, proof);
        }
        Ok(proofs)
    }

    /// Send a byte array to wasm instance.
    fn send_bytes(&mut self, bytes: &[u8]) -> Result<i32, RuntimeError> {
        let wasm_process = self.wasm_process_state.as_ref().unwrap();
        let result = wasm_process.vm.module.invoke_export(
            "scrypto_alloc",
            &[RuntimeValue::I32((bytes.len()) as i32)],
            &mut NopExternals,
        );

        if let Ok(Some(RuntimeValue::I32(ptr))) = result {
            if wasm_process.vm.memory.set((ptr + 4) as u32, bytes).is_ok() {
                return Ok(ptr);
            }
        }

        Err(RuntimeError::MemoryAllocError)
    }

    fn read_return_value(&mut self, ptr: u32) -> Result<ScryptoValue, RuntimeError> {
        let wasm_process = self.wasm_process_state.as_ref().unwrap();
        // read length
        let len: u32 = wasm_process
            .vm
            .memory
            .get_value(ptr)
            .map_err(|_| RuntimeError::MemoryAccessError)?;

        let start = ptr.checked_add(4).ok_or(RuntimeError::MemoryAccessError)?;
        let end = start
            .checked_add(len)
            .ok_or(RuntimeError::MemoryAccessError)?;
        let range = start as usize..end as usize;
        let direct = wasm_process.vm.memory.direct_access();
        let buffer = direct.as_ref();

        if end > buffer.len().try_into().unwrap() {
            return Err(RuntimeError::MemoryAccessError);
        }

        ScryptoValue::from_slice(&buffer[range]).map_err(RuntimeError::ParseScryptoValueError)
    }

    /// Handles a system call.
    fn handle<I: Decode + fmt::Debug, O: Encode + fmt::Debug>(
        &mut self,
        args: RuntimeArgs,
        handler: fn(&mut Self, input: I) -> Result<O, RuntimeError>,
    ) -> Result<Option<RuntimeValue>, Trap> {
        let wasm_process = self.wasm_process_state.as_mut().unwrap();
        let op: u32 = args.nth_checked(0)?;
        let input_ptr: u32 = args.nth_checked(1)?;
        let input_len: u32 = args.nth_checked(2)?;
        // SECURITY: bill before allocating memory
        let mut input_bytes = vec![0u8; input_len as usize];
        wasm_process
            .vm
            .memory
            .get_into(input_ptr, &mut input_bytes)
            .map_err(|_| Trap::from(RuntimeError::MemoryAccessError))?;
        let input: I = scrypto_decode(&input_bytes)
            .map_err(|e| Trap::from(RuntimeError::InvalidRequestData(e)))?;
        if input_len <= 1024 {
            re_trace!(self, "{:?}", input);
        } else {
            re_trace!(self, "Large request: op = {:02x}, len = {}", op, input_len);
        }

        let output: O = handler(self, input).map_err(Trap::from)?;
        let output_bytes = scrypto_encode(&output);
        let output_ptr = self.send_bytes(&output_bytes).map_err(Trap::from)?;
        if output_bytes.len() <= 1024 {
            re_trace!(self, "{:?}", output);
        } else {
            re_trace!(
                self,
                "Large response: op = {:02x}, len = {}",
                op,
                output_bytes.len()
            );
        }

        Ok(Some(RuntimeValue::I32(output_ptr)))
    }

    //============================
    // SYSTEM CALL HANDLERS START
    //============================

    fn handle_create_component(
        &mut self,
        input: CreateComponentInput,
    ) -> Result<CreateComponentOutput, RuntimeError> {
        let data = Self::process_entry_data(&input.state)?;
        let new_objects = self.owned_snodes.take(data)?;

        let wasm_process = self
            .wasm_process_state
            .as_mut()
            .ok_or(RuntimeError::IllegalSystemCall)?;
        let package_address = wasm_process.vm.actor.package_address().clone();
        let component = Component::new(
            package_address,
            input.blueprint_name,
            input.access_rules_list,
            input.state,
        );
        let component_address = self.track.create_uuid_value(component).into();
        self.track
            .insert_objects_into_component(new_objects, component_address);

        Ok(CreateComponentOutput { component_address })
    }

    fn handle_get_component_info(
        &mut self,
        input: GetComponentInfoInput,
    ) -> Result<GetComponentInfoOutput, RuntimeError> {
        let substate_value = self
            .track
            .read_value(input.component_address.clone())
            .ok_or(RuntimeError::ComponentNotFound(input.component_address))?;

        let component = if let SubstateValue::Component(component) = substate_value {
            component
        } else {
            panic!("Value is not a component");
        };

        Ok(GetComponentInfoOutput {
            package_address: component.package_address(),
            blueprint_name: component.blueprint_name().to_owned(),
        })
    }

    fn handle_get_component_state(
        &mut self,
        _: GetComponentStateInput,
    ) -> Result<GetComponentStateOutput, RuntimeError> {
        let wasm_process = self
            .wasm_process_state
            .as_mut()
            .ok_or(RuntimeError::IllegalSystemCall)?;
        let component_state = match &wasm_process.interpreter_state {
            InterpreterState::Component {
                component,
                initial_loaded_object_refs,
                ..
            } => {
                self.snode_refs.extend(initial_loaded_object_refs.clone());
                Ok(component.state())
            }
            _ => Err(RuntimeError::IllegalSystemCall),
        }?;
        let state = component_state.to_vec();
        Ok(GetComponentStateOutput { state })
    }

    fn handle_put_component_state(
        &mut self,
        input: PutComponentStateInput,
    ) -> Result<PutComponentStateOutput, RuntimeError> {
        let wasm_process = self
            .wasm_process_state
            .as_mut()
            .ok_or(RuntimeError::IllegalSystemCall)?;
        let (component, new_set, component_address) = match &mut wasm_process.interpreter_state {
            InterpreterState::Component {
                ref mut component,
                component_address,
                initial_loaded_object_refs,
                ..
            } => {
                let mut new_set = Self::process_entry_data(&input.state)?;
                new_set.remove(&initial_loaded_object_refs)?;
                Ok((component, new_set, component_address))
            }
            _ => Err(RuntimeError::IllegalSystemCall),
        }?;

        let new_objects = self.owned_snodes.take(new_set)?;
        self.track
            .insert_objects_into_component(new_objects, *component_address);

        // TODO: Verify that process_owned_objects is empty

        component.set_state(input.state);

        Ok(PutComponentStateOutput {})
    }

    fn handle_create_lazy_map(
        &mut self,
        _input: CreateLazyMapInput,
    ) -> Result<CreateLazyMapOutput, RuntimeError> {
        let lazy_map_id = self.track.new_lazy_map_id();
        self.owned_snodes
            .lazy_maps
            .insert(lazy_map_id, UnclaimedLazyMap::new());
        Ok(CreateLazyMapOutput { lazy_map_id })
    }

    fn handle_get_lazy_map_entry(
        &mut self,
        input: GetLazyMapEntryInput,
    ) -> Result<GetLazyMapEntryOutput, RuntimeError> {
        if let Some((_, value)) = self
            .owned_snodes
            .get_lazy_map_entry(&input.lazy_map_id, &input.key)
        {
            return Ok(GetLazyMapEntryOutput { value });
        }

        if !self.snode_refs.lazy_map_ids.contains(&input.lazy_map_id) {
            return Err(RuntimeError::LazyMapNotFound(input.lazy_map_id));
        }

        if let Some(WasmProcess {
            interpreter_state:
                InterpreterState::Component {
                    component_address, ..
                },
            ..
        }) = &self.wasm_process_state
        {
            let value =
                self.track
                    .get_lazy_map_entry(*component_address, &input.lazy_map_id, &input.key);
            if value.is_some() {
                let map_entry_objects = Self::process_entry_data(&value.as_ref().unwrap()).unwrap();
                self.snode_refs.extend(map_entry_objects);
            }

            return Ok(GetLazyMapEntryOutput { value });
        }

        panic!("Should not get here.");
    }

    fn handle_put_lazy_map_entry(
        &mut self,
        input: PutLazyMapEntryInput,
    ) -> Result<PutLazyMapEntryOutput, RuntimeError> {
        let wasm_process = self
            .wasm_process_state
            .as_mut()
            .ok_or(RuntimeError::IllegalSystemCall)?;
        let (old_value, lazy_map_state) = match self
            .owned_snodes
            .get_lazy_map_entry(&input.lazy_map_id, &input.key)
        {
            None => match &wasm_process.interpreter_state {
                InterpreterState::Component {
                    component_address, ..
                } => {
                    if !self.snode_refs.lazy_map_ids.contains(&input.lazy_map_id) {
                        return Err(RuntimeError::LazyMapNotFound(input.lazy_map_id));
                    }
                    let old_value = self.track.get_lazy_map_entry(
                        *component_address,
                        &input.lazy_map_id,
                        &input.key,
                    );
                    Ok((
                        old_value,
                        Committed {
                            component_address: *component_address,
                        },
                    ))
                }
                _ => Err(RuntimeError::LazyMapNotFound(input.lazy_map_id)),
            },
            Some((root, value)) => Ok((value, Uncommitted { root })),
        }?;
        let mut new_entry_object_refs = Self::process_entry_data(&input.value)?;
        let old_entry_object_refs = match old_value {
            None => ComponentObjectRefs::new(),
            Some(e) => Self::process_entry_data(&e).unwrap(),
        };
        new_entry_object_refs.remove(&old_entry_object_refs)?;

        // Check for cycles
        if let Uncommitted { root } = lazy_map_state {
            if new_entry_object_refs.lazy_map_ids.contains(&root) {
                return Err(RuntimeError::CyclicLazyMap(root));
            }
        }

        let new_objects = self.owned_snodes.take(new_entry_object_refs)?;

        match lazy_map_state {
            Uncommitted { root } => {
                self.owned_snodes
                    .insert_lazy_map_entry(&input.lazy_map_id, input.key, input.value);
                self.owned_snodes
                    .insert_objects_into_map(new_objects, &root);
            }
            Committed { component_address } => {
                self.track.put_lazy_map_entry(
                    component_address,
                    input.lazy_map_id,
                    input.key,
                    input.value,
                );
                self.track
                    .insert_objects_into_component(new_objects, component_address);
            }
        }

        Ok(PutLazyMapEntryOutput {})
    }

    fn handle_invoke_snode(
        &mut self,
        input: InvokeSNodeInput,
    ) -> Result<InvokeSNodeOutput, RuntimeError> {
        let call_data = ScryptoValue::from_slice(&input.call_data)
            .map_err(RuntimeError::ParseScryptoValueError)?;
        let result = self.invoke_snode(input.snode_ref, call_data)?;
        Ok(InvokeSNodeOutput { rtn: result.raw })
    }

    fn handle_emit_log(&mut self, input: EmitLogInput) -> Result<EmitLogOutput, RuntimeError> {
        self.track.add_log(input.level, input.message);

        Ok(EmitLogOutput {})
    }

    fn handle_get_call_data(
        &mut self,
        _input: GetCallDataInput,
    ) -> Result<GetCallDataOutput, RuntimeError> {
        let wasm_process = self
            .wasm_process_state
            .as_ref()
            .ok_or(RuntimeError::InterpreterNotStarted)?;
        let component = match wasm_process.interpreter_state {
            InterpreterState::Component {
                component_address, ..
            } => Some(component_address.clone()),
            InterpreterState::Blueprint => None,
        };
        Ok(GetCallDataOutput {
            component,
            call_data: wasm_process.vm.call_data.raw.clone(),
        })
    }

    fn handle_generate_uuid(
        &mut self,
        _input: GenerateUuidInput,
    ) -> Result<GenerateUuidOutput, RuntimeError> {
        Ok(GenerateUuidOutput {
            uuid: self.track.new_uuid(),
        })
    }

    fn handle_get_actor(&mut self, _input: GetActorInput) -> Result<GetActorOutput, RuntimeError> {
        let wasm_process = self
            .wasm_process_state
            .as_ref()
            .ok_or(RuntimeError::InterpreterNotStarted)?;

        return Ok(GetActorOutput {
            actor: wasm_process.vm.actor.clone(),
        });
    }

    //============================
    // SYSTEM CALL HANDLERS END
    //============================
}

impl<'r, 'l, L: ReadableSubstateStore> SystemApi for Process<'r, 'l, L> {
    fn invoke_snode(
        &mut self,
        snode_ref: SNodeRef,
        call_data: ScryptoValue,
    ) -> Result<ScryptoValue, RuntimeError> {
        self.invoke_snode(snode_ref, call_data)
    }

    fn get_non_fungible(
        &mut self,
        non_fungible_address: &NonFungibleAddress,
    ) -> Option<NonFungible> {
        self.track.get_non_fungible(non_fungible_address)
    }

    fn set_non_fungible(
        &mut self,
        non_fungible_address: NonFungibleAddress,
        non_fungible: Option<NonFungible>,
    ) {
        self.track
            .set_non_fungible(non_fungible_address, non_fungible)
    }

    fn borrow_global_mut_resource_manager(
        &mut self,
        resource_address: ResourceAddress,
    ) -> Result<ResourceManager, RuntimeError> {
        self.track
            .borrow_global_mut_value(resource_address.clone())
            .map(|v| v.into())
            .map_err(|e| match e {
                TrackError::NotFound => {
                    RuntimeError::ResourceManagerNotFound(resource_address.clone())
                }
                TrackError::Reentrancy => panic!("Reentrancy occurred in resource manager"),
            })
    }

    fn return_borrowed_global_resource_manager(
        &mut self,
        resource_address: ResourceAddress,
        resource_manager: ResourceManager,
    ) {
        self.track
            .return_borrowed_global_mut_value(resource_address, resource_manager)
    }

    fn create_proof(&mut self, proof: Proof) -> Result<ProofId, RuntimeError> {
        let proof_id = self.new_proof_id()?;
        self.proofs.insert(proof_id, proof);
        Ok(proof_id)
    }

    fn take_proof(&mut self, proof_id: ProofId) -> Result<Proof, RuntimeError> {
        let proof = self
            .proofs
            .remove(&proof_id)
            .ok_or(RuntimeError::ProofNotFound(proof_id))?;

        Ok(proof)
    }

    fn create_bucket(&mut self, container: ResourceContainer) -> Result<BucketId, RuntimeError> {
        let bucket_id = self.new_bucket_id()?;
        self.buckets.insert(bucket_id, Bucket::new(container));
        Ok(bucket_id)
    }

    fn create_vault(&mut self, container: ResourceContainer) -> Result<VaultId, RuntimeError> {
        let vault_id = self.track.new_vault_id();
        self.owned_snodes
            .vaults
            .insert(vault_id, Vault::new(container));
        Ok(vault_id)
    }

    fn take_bucket(&mut self, bucket_id: BucketId) -> Result<Bucket, RuntimeError> {
        self.buckets
            .remove(&bucket_id)
            .ok_or(RuntimeError::BucketNotFound(bucket_id))
    }

    fn create_resource(&mut self, resource_manager: ResourceManager) -> ResourceAddress {
        self.track.create_uuid_value(resource_manager).into()
    }

    fn create_package(&mut self, package: Package) -> PackageAddress {
        self.track.create_uuid_value(package).into()
    }

    fn get_epoch(&mut self) -> u64 {
        self.track.current_epoch()
    }

    fn get_transaction_hash(&mut self) -> Hash {
        self.track.transaction_hash()
    }
}

impl<'r, 'l, L: ReadableSubstateStore> Externals for Process<'r, 'l, L> {
    fn invoke_index(
        &mut self,
        index: usize,
        args: RuntimeArgs,
    ) -> Result<Option<RuntimeValue>, Trap> {
        match index {
            ENGINE_FUNCTION_INDEX => {
                let operation: u32 = args.nth_checked(0)?;
                match operation {
                    CREATE_COMPONENT => self.handle(args, Self::handle_create_component),
                    GET_COMPONENT_INFO => self.handle(args, Self::handle_get_component_info),
                    GET_COMPONENT_STATE => self.handle(args, Self::handle_get_component_state),
                    PUT_COMPONENT_STATE => self.handle(args, Self::handle_put_component_state),
                    GET_CALL_DATA => self.handle(args, Self::handle_get_call_data),
                    GENERATE_UUID => self.handle(args, Self::handle_generate_uuid),
                    GET_ACTOR => self.handle(args, Self::handle_get_actor),
                    CREATE_LAZY_MAP => self.handle(args, Self::handle_create_lazy_map),
                    GET_LAZY_MAP_ENTRY => self.handle(args, Self::handle_get_lazy_map_entry),
                    PUT_LAZY_MAP_ENTRY => self.handle(args, Self::handle_put_lazy_map_entry),

                    INVOKE_SNODE => self.handle(args, Self::handle_invoke_snode),

                    EMIT_LOG => self.handle(args, Self::handle_emit_log),

                    _ => Err(RuntimeError::InvalidRequestCode(operation).into()),
                }
            }
            _ => Err(RuntimeError::HostFunctionNotFound(index).into()),
        }
    }
}<|MERGE_RESOLUTION|>--- conflicted
+++ resolved
@@ -182,16 +182,10 @@
 impl LoadedSNodeState {
     fn to_snode_state(&mut self) -> SNodeState {
         match self {
-<<<<<<< HEAD
-            Static(static_state) => {
-                match static_state {
-                    StaticSNodeState::Package => SNodeState::PackageStatic,
-                    StaticSNodeState::Resource => SNodeState::ResourceStatic,
-                    StaticSNodeState::System => SNodeState::SystemStatic,
-=======
             Static(static_state) => match static_state {
                 StaticSNodeState::Package => SNodeState::PackageStatic,
                 StaticSNodeState::Resource => SNodeState::ResourceStatic,
+                StaticSNodeState::System => SNodeState::SystemStatic,
             },
             Consumed(ref mut to_consume) => match to_consume.take().unwrap() {
                 ConsumedSNodeState::Proof(proof) => SNodeState::Proof(proof),
@@ -202,7 +196,6 @@
                 BorrowedSNodeState::Worktop(s) => SNodeState::Worktop(s),
                 BorrowedSNodeState::Scrypto(info, s) => {
                     SNodeState::Scrypto(info.clone(), s.as_mut())
->>>>>>> cc25fcac
                 }
                 BorrowedSNodeState::Resource(addr, s) => SNodeState::ResourceRef(*addr, s),
                 BorrowedSNodeState::Bucket(id, s) => SNodeState::BucketRef(*id, s),
@@ -384,16 +377,10 @@
 
         // Execution
         let output = match snode {
-<<<<<<< HEAD
             SNodeState::SystemStatic => {
                 System::static_main(call_data, self).map_err(RuntimeError::SystemError)
             }
-            SNodeState::Transaction(transaction_process) => {
-                transaction_process.main(self)
-            }
-=======
             SNodeState::Transaction(transaction_process) => transaction_process.main(self),
->>>>>>> cc25fcac
             SNodeState::PackageStatic => {
                 Package::static_main(call_data, self).map_err(RuntimeError::PackageError)
             }
