use colored::*;
use sbor::*;
use scrypto::buffer::*;
use scrypto::engine::api::*;
use scrypto::engine::types::*;
use scrypto::rust::borrow::ToOwned;
use scrypto::rust::collections::*;
use scrypto::rust::fmt;
use scrypto::rust::format;
use scrypto::rust::rc::Rc;
use scrypto::rust::string::String;
use scrypto::rust::vec;
use scrypto::rust::vec::Vec;
use wasmi::*;

use crate::engine::process::LazyMapState::{Committed, Uncommitted};
use crate::engine::*;
use crate::errors::*;
use crate::ledger::*;
use crate::model::*;
use crate::transaction::*;

macro_rules! re_trace {
    ($proc:expr, $($args: expr),+) => {
        if $proc.trace {
            $proc.log(Level::Trace, format!($($args),+));
        }
    };
}

macro_rules! re_debug {
    ($proc:expr, $($args: expr),+) => {
        if $proc.trace {
            $proc.log(Level::Debug, format!($($args),+));
        }
    };
}

macro_rules! re_info {
    ($proc:expr, $($args: expr),+) => {
        if $proc.trace {
            $proc.log(Level::Info, format!($($args),+));
        }
    };
}

macro_rules! re_warn {
    ($proc:expr, $($args: expr),+) => {
        if $proc.trace {
            $proc.log(Level::Warn, format!($($args),+));
        }
    };
}

<<<<<<< HEAD
enum LazyMapState {
    Uncommitted { root: LazyMapId },
    Committed { component_ref: ComponentRef },
}

enum ComponentState {
    Empty,
    Loaded {
        component_ref: ComponentRef,
        component_data: ValidatedData,
=======
/// Represents an interpreter instance.
pub struct Interpreter {
    invocation: Invocation,
    module: ModuleRef,
    memory: MemoryRef,
}

/// Keeps invocation information.
#[derive(Debug, Clone)]
pub struct Invocation {
    actor: Actor,
    package_address: Address,
    export_name: String,
    function: String,
    args: Vec<ValidatedData>,
}

/// Qualitative states for a WASM process
enum InterpreterState {
    Blueprint,
    ComponentEmpty {
        component_address: Address,
>>>>>>> 6a61de68
    },
    ComponentLoaded {
        component_address: Address,
        initial_loaded_object_refs: ComponentObjectRefs,
        additional_object_refs: ComponentObjectRefs,
    },
    ComponentStored,
}

<<<<<<< HEAD
#[derive(Debug)]
struct UnclaimedLazyMap {
    lazy_map: LazyMap,
    /// All descendents (not just direct children) of the unclaimed lazy map
    descendent_lazy_maps: HashMap<LazyMapId, LazyMap>,
    descendent_vaults: HashMap<VaultId, Vault>,
}

impl UnclaimedLazyMap {
    fn merge(&mut self, unclaimed_lazy_map: UnclaimedLazyMap, lazy_map_id: LazyMapId) {
        self.descendent_lazy_maps
            .insert(lazy_map_id, unclaimed_lazy_map.lazy_map);

        for (lazy_map_id, lazy_map) in unclaimed_lazy_map.descendent_lazy_maps {
            self.descendent_lazy_maps.insert(lazy_map_id, lazy_map);
        }
        for (vault_id, vault) in unclaimed_lazy_map.descendent_vaults {
            self.descendent_vaults.insert(vault_id, vault);
=======
/// Top level state machine for a process. Empty currently only
/// refers to the initial process since it doesn't run on a wasm interpreter (yet)
struct WasmProcess {
    /// The call depth
    depth: usize,
    trace: bool,
    vm: Interpreter,
    interpreter_state: InterpreterState,
    process_owned_objects: ComponentObjects,
}

impl WasmProcess {
    fn check_resource(&self) -> bool {
        let mut success = true;

        for (vid, vault) in &self.process_owned_objects.vaults {
            re_warn!(self, "Dangling vault: {:?}, {:?}", vid, vault);
            success = false;
        }
        for (mid, lazy_map) in &self.process_owned_objects.lazy_maps {
            re_warn!(self, "Dangling lazy map: {:?}, {:?}", mid, lazy_map);
            success = false;
        }

        return success;
    }

    /// Logs a message to the console.
    #[allow(unused_variables)]
    pub fn log(&self, level: LogLevel, msg: String) {
        let (l, m) = match level {
            LogLevel::Error => ("ERROR".red(), msg.red()),
            LogLevel::Warn => ("WARN".yellow(), msg.yellow()),
            LogLevel::Info => ("INFO".green(), msg.green()),
            LogLevel::Debug => ("DEBUG".cyan(), msg.cyan()),
            LogLevel::Trace => ("TRACE".normal(), msg.normal()),
        };

        #[cfg(not(feature = "alloc"))]
        println!("{}[{:5}] {}", "  ".repeat(self.depth), l, m);
    }
}

///TODO: Remove
enum LazyMapState {
    Uncommitted { root: Mid },
    Committed { component_address: Address },
}

impl<'s, S: SubstateStore> Track<'s, S> {
    fn insert_objects_into_component(
        &mut self,
        new_objects: ComponentObjects,
        component_address: Address,
    ) {
        for (vid, vault) in new_objects.vaults {
            self.put_vault(component_address, vid, vault);
        }
        for (mid, unclaimed) in new_objects.lazy_maps {
            self.put_lazy_map(component_address, mid, unclaimed.lazy_map);
            for (child_mid, child_lazy_map) in unclaimed.descendent_lazy_maps {
                self.put_lazy_map(component_address, child_mid, child_lazy_map);
            }
            for (vid, vault) in unclaimed.descendent_vaults {
                self.put_vault(component_address, vid, vault);
            }
>>>>>>> 6a61de68
        }
    }
}

/// A process keeps track of resource movements and code execution.
pub struct Process<'r, 'l, L: SubstateStore> {
    /// The call depth
    depth: usize,
    /// Whether to show trace messages
    trace: bool,
    /// Transactional state updates
    track: &'r mut Track<'l, L>,
    /// Buckets owned by this process
    buckets: HashMap<BucketId, Bucket>,
    /// Buckets owned by this process (but LOCKED because there is a reference to it)
    buckets_locked: HashMap<BucketId, BucketRef>,
    /// Bucket references
    bucket_refs: HashMap<BucketRefId, BucketRef>,
    /// The buckets that will be moved to another process SHORTLY.
    moving_buckets: HashMap<BucketId, Bucket>,
    /// The bucket refs that will be moved to another process SHORTLY.
    moving_bucket_refs: HashMap<BucketRefId, BucketRef>,

<<<<<<< HEAD
    /// Vaults which haven't been assigned to a component or lazy map yet.
    unclaimed_vaults: HashMap<VaultId, Vault>,
    /// Lazy maps which haven't been assigned to a component or lazy map yet.
    /// Keeps track of vault and lazy map descendents.
    unclaimed_lazy_maps: HashMap<LazyMapId, UnclaimedLazyMap>,

    /// Components which have been loaded and possibly updated in the lifetime of this process.
    component_state: ComponentState,
=======
    /// State for the given wasm process, empty only on the root process
    /// (root process cannot create components nor is a component itself)
    wasm_process_state: Option<WasmProcess>,
>>>>>>> 6a61de68

    /// ID allocator for buckets and bucket refs created within transaction.
    id_allocator: IdAllocator,
    /// Resources collected from previous CALLs returns.
    ///
    /// When the `depth == 0` (transaction), all returned resources from CALLs are coalesced
    /// into a map of unidentified buckets indexed by resource definition ref, instead of moving back
    /// to `buckets`.
    ///
    /// Loop invariant: all buckets should be NON_EMPTY.
    worktop: HashMap<ResourceDefRef, Bucket>,
}

<<<<<<< HEAD
/// Represents an interpreter instance.
pub struct Interpreter {
    invocation: Invocation,
    module: ModuleRef,
    memory: MemoryRef,
}

/// Keeps invocation information.
#[derive(Debug, Clone)]
pub struct Invocation {
    actor: Actor,
    package_ref: PackageRef,
    export_name: String,
    function: String,
    args: Vec<ValidatedData>,
}

=======
>>>>>>> 6a61de68
impl<'r, 'l, L: SubstateStore> Process<'r, 'l, L> {
    /// Create a new process, which is not started.
    pub fn new(depth: usize, trace: bool, track: &'r mut Track<'l, L>) -> Self {
        Self {
            depth,
            trace,
            track,
            buckets: HashMap::new(),
            buckets_locked: HashMap::new(),
            bucket_refs: HashMap::new(),
            moving_buckets: HashMap::new(),
            moving_bucket_refs: HashMap::new(),
            wasm_process_state: None,
            id_allocator: IdAllocator::new(IdSpace::Transaction),
            worktop: HashMap::new(),
        }
    }

    // (Transaction ONLY) Takes resource from worktop and returns a bucket.
    pub fn take_from_worktop(
        &mut self,
        resource_spec: ResourceSpecification,
    ) -> Result<ValidatedData, RuntimeError> {
        re_debug!(
            self,
            "(Transaction) Taking from worktop: {:?}",
            resource_spec
        );
        let resource_def_ref = resource_spec.resource_def_ref();
        let new_bucket_id = self
            .id_allocator
            .new_bucket_id()
            .map_err(RuntimeError::IdAllocatorError)?;
        let bucket = match self.worktop.remove(&resource_def_ref) {
            Some(mut bucket) => {
                let to_return = match resource_spec {
                    ResourceSpecification::Fungible { amount, .. } => bucket.take(amount),
                    ResourceSpecification::NonFungible { keys, .. } => {
                        bucket.take_non_fungibles(&keys)
                    }
                    ResourceSpecification::All { .. } => bucket.take(bucket.amount()),
                }
                .map_err(RuntimeError::BucketError)?;

                if !bucket.amount().is_zero() {
                    self.worktop.insert(resource_def_ref, bucket);
                }
                Ok(to_return)
            }
            None => Err(RuntimeError::BucketError(BucketError::InsufficientBalance)),
        }?;
        self.buckets.insert(new_bucket_id, bucket);
        Ok(
            ValidatedData::from_slice(&scrypto_encode(&scrypto::resource::Bucket(new_bucket_id)))
                .unwrap(),
        )
    }

    // (Transaction ONLY) Returns resource back to worktop.
    pub fn return_to_worktop(
        &mut self,
        bucket_id: BucketId,
    ) -> Result<ValidatedData, RuntimeError> {
        re_debug!(
            self,
            "(Transaction) Returning to worktop: bucket_id = {}",
            bucket_id
        );

        let bucket = self
            .buckets
            .remove(&bucket_id)
            .ok_or(RuntimeError::BucketNotFound(bucket_id))?;

        if !bucket.amount().is_zero() {
            if let Some(existing_bucket) = self.worktop.get_mut(&bucket.resource_def_ref()) {
                existing_bucket
                    .put(bucket)
                    .map_err(RuntimeError::BucketError)?;
            } else {
                self.worktop.insert(bucket.resource_def_ref(), bucket);
            }
        }
        Ok(ValidatedData::from_slice(&scrypto_encode(&())).unwrap())
    }

    // (Transaction ONLY) Assert worktop contains at least this amount.
    pub fn assert_worktop_contains(
        &mut self,
        amount: Decimal,
        resource_def_ref: ResourceDefRef,
    ) -> Result<ValidatedData, RuntimeError> {
        re_debug!(
            self,
            "(Transaction) Asserting worktop contains: amount = {}, resource_def_ref = {}",
            amount,
            resource_def_ref
        );

        let balance = match self.worktop.get(&resource_def_ref) {
            Some(bucket) => bucket.amount(),
            None => Decimal::zero(),
        };

        if balance < amount {
            re_warn!(
                self,
                "(Transaction) Assertion failed: required = {}, actual = {}, resource_def_ref = {}",
                amount,
                balance,
                resource_def_ref
            );
            Err(RuntimeError::AssertionFailed)
        } else {
            Ok(ValidatedData::from_slice(&scrypto_encode(&())).unwrap())
        }
    }

    // (Transaction ONLY) Creates a bucket ref.
    pub fn create_bucket_ref(
        &mut self,
        bucket_id: BucketId,
    ) -> Result<ValidatedData, RuntimeError> {
        re_debug!(
            self,
            "(Transaction) Creating bucket ref: bucket_id = {}",
            bucket_id
        );

        let new_bucket_ref_id = self
            .id_allocator
            .new_bucket_ref_id()
            .map_err(RuntimeError::IdAllocatorError)?;
        match self.buckets_locked.get_mut(&bucket_id) {
            Some(bucket_rc) => {
                // re-borrow
                self.bucket_refs
                    .insert(new_bucket_ref_id, bucket_rc.clone());
            }
            None => {
                // first time borrow
                let bucket = BucketRef::new(LockedBucket::new(
                    bucket_id,
                    self.buckets
                        .remove(&bucket_id)
                        .ok_or(RuntimeError::BucketNotFound(bucket_id))?,
                ));
                self.buckets_locked.insert(bucket_id, bucket.clone());
                self.bucket_refs.insert(new_bucket_ref_id, bucket);
            }
        };

        Ok(
            ValidatedData::from_slice(&scrypto_encode(&scrypto::resource::BucketRef(
                new_bucket_ref_id,
            )))
            .unwrap(),
        )
    }

    // (Transaction ONLY) Clone a bucket ref.
    pub fn clone_bucket_ref(
        &mut self,
        bucket_ref_id: BucketRefId,
    ) -> Result<ValidatedData, RuntimeError> {
        re_debug!(
            self,
            "(Transaction) Cloning bucket ref: bucket_ref_id = {}",
            bucket_ref_id
        );

        let new_bucket_ref_id = self
            .id_allocator
            .new_bucket_ref_id()
            .map_err(RuntimeError::IdAllocatorError)?;
        let bucket_ref = self
            .bucket_refs
            .get(&bucket_ref_id)
            .ok_or(RuntimeError::BucketRefNotFound(bucket_ref_id))?
            .clone();
        self.bucket_refs.insert(new_bucket_ref_id, bucket_ref);

        Ok(
            ValidatedData::from_slice(&scrypto_encode(&scrypto::resource::Bucket(
                new_bucket_ref_id,
            )))
            .unwrap(),
        )
    }

    // (Transaction ONLY) Drop a bucket ref.
    pub fn drop_bucket_ref(
        &mut self,
        bucket_ref_id: BucketRefId,
    ) -> Result<ValidatedData, RuntimeError> {
        re_debug!(
            self,
            "(Transaction) Dropping bucket ref: bucket_ref_id = {}",
            bucket_ref_id
        );

        self.handle_drop_bucket_ref(DropBucketRefInput { bucket_ref_id })?;

        Ok(ValidatedData::from_slice(&scrypto_encode(&())).unwrap())
    }

    /// (Transaction ONLY) Calls a method.
    pub fn call_method_with_all_resources(
        &mut self,
        component_ref: ComponentRef,
        method: &str,
    ) -> Result<ValidatedData, RuntimeError> {
        re_debug!(
            self,
            "(Transaction) Calling method with all resources started"
        );
        // 1. Move collected resource to temp buckets
        for (_, bucket) in self.worktop.clone() {
            let bucket_id = self.track.new_bucket_id(); // this is unbounded
            self.buckets.insert(bucket_id, bucket);
        }
        self.worktop.clear();

        // 2. Drop all bucket refs to unlock the buckets
        self.drop_all_bucket_refs()?;

        // 3. Call the method with all buckets
        let to_deposit: Vec<scrypto::resource::Bucket> = self
            .buckets
            .keys()
            .cloned()
            .map(|bucket_id| scrypto::resource::Bucket(bucket_id))
            .collect();
        let invocation = self.prepare_call_method(
            component_ref,
            method,
            vec![ValidatedData::from_slice(&scrypto_encode(&to_deposit)).unwrap()],
        )?;
        let result = self.call(invocation);

        re_debug!(
            self,
            "(Transaction) Calling method with all resources ended"
        );
        result
    }

    /// (SYSTEM ONLY)  Creates a bucket ref which references a virtual bucket
    pub fn create_virtual_bucket_ref(
        &mut self,
        bucket_id: BucketId,
        bucket_ref_id: BucketRefId,
        bucket: Bucket,
    ) {
        let locked_bucket = LockedBucket::new(bucket_id, bucket);
        let bucket_ref = BucketRef::new(locked_bucket);
        self.bucket_refs.insert(bucket_ref_id, bucket_ref);
    }

    /// Moves buckets and bucket refs into this process.
    pub fn move_in_resources(
        &mut self,
        buckets: HashMap<BucketId, Bucket>,
        bucket_refs: HashMap<BucketRefId, BucketRef>,
    ) -> Result<(), RuntimeError> {
        if self.depth == 0 {
            assert!(bucket_refs.is_empty());

            for (_, bucket) in buckets {
                if !bucket.amount().is_zero() {
                    let resource_def_ref = bucket.resource_def_ref();
                    if let Some(b) = self.worktop.get_mut(&resource_def_ref) {
                        b.put(bucket).unwrap();
                    } else {
                        self.worktop.insert(resource_def_ref, bucket);
                    }
                }
            }
        } else {
            self.bucket_refs.extend(bucket_refs);
            self.buckets.extend(buckets);
        }

        Ok(())
    }

    /// Moves all marked buckets and bucket refs from this process.
    pub fn move_out_resources(
        &mut self,
    ) -> (HashMap<BucketId, Bucket>, HashMap<BucketRefId, BucketRef>) {
        let buckets = self.moving_buckets.drain().collect();
        let bucket_refs = self.moving_bucket_refs.drain().collect();
        (buckets, bucket_refs)
    }

    /// Runs the given export within this process.
    pub fn run(&mut self, invocation: Invocation) -> Result<ValidatedData, RuntimeError> {
        #[cfg(not(feature = "alloc"))]
        let now = std::time::Instant::now();
        re_info!(
            self,
            "Run started: package = {}, export = {}",
            invocation.package_ref,
            invocation.export_name
        );

        // Load the code
        let (module, memory) = self
            .track
            .load_module(invocation.package_ref)
            .ok_or(RuntimeError::PackageNotFound(invocation.package_ref))?;
        let vm = Interpreter {
            invocation: invocation.clone(),
            module: module.clone(),
            memory,
        };
        self.wasm_process_state = Some(WasmProcess {
            depth: self.depth,
            trace: self.trace,
            vm,
            interpreter_state: match invocation.actor {
                Actor::Blueprint(..) => InterpreterState::Blueprint,
                Actor::Component(component_address) => {
                    InterpreterState::ComponentEmpty { component_address }
                }
            },
            process_owned_objects: ComponentObjects::new(),
        });

        // run the main function
        let result = module.invoke_export(invocation.export_name.as_str(), &[], self);
        re_debug!(self, "Invoke result: {:?}", result);
        let rtn = result
            .map_err(RuntimeError::InvokeError)?
            .ok_or(RuntimeError::NoReturnData)?;

        // move resource based on return data
        let output = match rtn {
            RuntimeValue::I32(ptr) => {
                let data = ValidatedData::from_slice(&self.read_bytes(ptr)?)
                    .map_err(RuntimeError::DataValidationError)?;
                self.process_call_data(&data, false)?;
                data
            }
            _ => {
                return Err(RuntimeError::InvalidReturnType);
            }
        };

        #[cfg(not(feature = "alloc"))]
        re_info!(
            self,
            "Run ended: time elapsed = {} ms",
            now.elapsed().as_millis()
        );
        #[cfg(feature = "alloc")]
        re_info!(self, "Run ended");

        Ok(output)
    }

    /// Prepares a function call.
    pub fn prepare_call_function(
        &mut self,
        package_ref: PackageRef,
        blueprint_name: &str,
        function: &str,
        args: Vec<ValidatedData>,
    ) -> Result<Invocation, RuntimeError> {
        Ok(Invocation {
            actor: Actor::Blueprint(package_ref, blueprint_name.to_owned()),
            package_ref: package_ref,
            export_name: format!("{}_main", blueprint_name),
            function: function.to_owned(),
            args,
        })
    }

    /// Prepares a method call.
    pub fn prepare_call_method(
        &mut self,
        component_ref: ComponentRef,
        method: &str,
        args: Vec<ValidatedData>,
    ) -> Result<Invocation, RuntimeError> {
        let component = self
            .track
            .get_component(component_ref)
            .ok_or(RuntimeError::ComponentNotFound(component_ref))?
            .clone();
        let mut args_with_self =
            vec![ValidatedData::from_slice(&scrypto_encode(&component_ref)).unwrap()];
        args_with_self.extend(args);

        Ok(Invocation {
            actor: Actor::Component(component_ref),
            package_ref: component.package_ref(),
            export_name: format!("{}_main", component.blueprint_name()),
            function: method.to_owned(),
            args: args_with_self,
        })
    }

    /// Prepares an ABI call.
    pub fn prepare_call_abi(
        &mut self,
        package_ref: PackageRef,
        blueprint_name: &str,
    ) -> Result<Invocation, RuntimeError> {
        Ok(Invocation {
            actor: Actor::Blueprint(package_ref, blueprint_name.to_owned()),
            package_ref: package_ref,
            export_name: format!("{}_abi", blueprint_name),
            function: String::new(),
            args: Vec::new(),
        })
    }

    /// Calls a function/method.
    pub fn call(&mut self, invocation: Invocation) -> Result<ValidatedData, RuntimeError> {
        // move resource
        for arg in &invocation.args {
            self.process_call_data(arg, true)?;
        }
        let (buckets_out, bucket_refs_out) = self.move_out_resources();
        let mut process = Process::new(self.depth + 1, self.trace, self.track);
        process.move_in_resources(buckets_out, bucket_refs_out)?;

        // run the function
        let result = process.run(invocation)?;
        process.drop_all_bucket_refs()?;
        process.check_resource()?;

        // move resource
        let (buckets_in, bucket_refs_in) = process.move_out_resources();
        self.move_in_resources(buckets_in, bucket_refs_in)?;

        // scan locked buckets for some might have been unlocked by child processes
        let bucket_ids: Vec<BucketId> = self
            .buckets_locked
            .values()
            .filter(|v| Rc::strong_count(v) == 1)
            .map(|v| v.bucket_id())
            .collect();
        for bucket_id in bucket_ids {
            re_debug!(self, "Changing bucket {} to unlocked state", bucket_id);
            let bucket_rc = self.buckets_locked.remove(&bucket_id).unwrap();
            let bucket = Rc::try_unwrap(bucket_rc).unwrap();
            self.buckets.insert(bucket_id, bucket.into());
        }

        Ok(result)
    }

    /// Calls a function.
    pub fn call_function(
        &mut self,
        package_ref: PackageRef,
        blueprint_name: &str,
        function: &str,
        args: Vec<ValidatedData>,
    ) -> Result<ValidatedData, RuntimeError> {
        re_debug!(self, "Call function started");
        let invocation = self.prepare_call_function(package_ref, blueprint_name, function, args)?;
        let result = self.call(invocation);
        re_debug!(self, "Call function ended");
        result
    }

    /// Calls a method.
    pub fn call_method(
        &mut self,
        component_ref: ComponentRef,
        method: &str,
        args: Vec<ValidatedData>,
    ) -> Result<ValidatedData, RuntimeError> {
        re_debug!(self, "Call method started");
        let invocation = self.prepare_call_method(component_ref, method, args)?;
        let result = self.call(invocation);
        re_debug!(self, "Call method ended");
        result
    }

    /// Calls the ABI generator of a blueprint.
    pub fn call_abi(
        &mut self,
        package_ref: PackageRef,
        blueprint_name: &str,
    ) -> Result<ValidatedData, RuntimeError> {
        re_debug!(self, "Call abi started");
        let invocation = self.prepare_call_abi(package_ref, blueprint_name)?;
        let result = self.call(invocation);
        re_debug!(self, "Call abi ended");
        result
    }

    /// Drops all bucket refs owned by this process.
    pub fn drop_all_bucket_refs(&mut self) -> Result<(), RuntimeError> {
        let bucket_ref_ids: Vec<BucketRefId> = self.bucket_refs.keys().cloned().collect();
        for bucket_ref_id in bucket_ref_ids {
            self.handle_drop_bucket_ref(DropBucketRefInput { bucket_ref_id })?;
        }
        Ok(())
    }

    /// Checks resource leak.
    pub fn check_resource(&self) -> Result<(), RuntimeError> {
        re_debug!(self, "Resource check started");
        let mut success = true;

        for (bucket_id, bucket) in &self.buckets {
            re_warn!(self, "Dangling bucket: {}, {:?}", bucket_id, bucket);
            success = false;
        }
        for (bucket_id, bucket) in &self.buckets_locked {
            re_warn!(self, "Dangling bucket: {}, {:?}", bucket_id, bucket);
            success = false;
        }
        for (_, bucket) in &self.worktop {
            re_warn!(self, "Dangling resource: {:?}", bucket);
            success = false;
        }
<<<<<<< HEAD
        for (vault_id, vault) in &self.unclaimed_vaults {
            re_warn!(self, "Dangling vault: {:?}, {:?}", vault_id, vault);
            success = false;
        }
        for (lazy_map_id, lazy_map) in &self.unclaimed_lazy_maps {
            re_warn!(self, "Dangling lazy map: {:?}, {:?}", lazy_map_id, lazy_map);
            success = false;
=======
        if let Some(wasm_process) = &self.wasm_process_state {
            if !wasm_process.check_resource() {
                success = false;
            }
>>>>>>> 6a61de68
        }

        re_debug!(self, "Resource check ended");
        if success {
            Ok(())
        } else {
            Err(RuntimeError::ResourceCheckFailure)
        }
    }

    /// Logs a message to the console.
    #[allow(unused_variables)]
    pub fn log(&self, level: Level, msg: String) {
        let (l, m) = match level {
            Level::Error => ("ERROR".red(), msg.red()),
            Level::Warn => ("WARN".yellow(), msg.yellow()),
            Level::Info => ("INFO".green(), msg.green()),
            Level::Debug => ("DEBUG".cyan(), msg.cyan()),
            Level::Trace => ("TRACE".normal(), msg.normal()),
        };

        #[cfg(not(feature = "alloc"))]
        println!("{}[{:5}] {}", "  ".repeat(self.depth), l, m);
    }

<<<<<<< HEAD
    /// Return the actor
    fn actor(&self) -> Result<Actor, RuntimeError> {
        self.vm
            .as_ref()
            .ok_or(RuntimeError::InterpreterNotStarted)
            .map(|vm| vm.invocation.actor.clone())
    }

    /// Return the function name
    fn function(&self) -> Result<String, RuntimeError> {
        self.vm
            .as_ref()
            .ok_or(RuntimeError::InterpreterNotStarted)
            .map(|vm| vm.invocation.function.clone())
    }

    /// Return the function name
    fn args(&self) -> Result<Vec<Vec<u8>>, RuntimeError> {
        self.vm
            .as_ref()
            .ok_or(RuntimeError::InterpreterNotStarted)
            .map(|vm| vm.invocation.args.iter().cloned().map(|v| v.raw).collect())
    }

    /// Return the module ref
    fn module(&self) -> Result<ModuleRef, RuntimeError> {
        self.vm
            .as_ref()
            .ok_or(RuntimeError::InterpreterNotStarted)
            .map(|vm| vm.module.clone())
    }

    /// Return the memory ref
    fn memory(&self) -> Result<MemoryRef, RuntimeError> {
        self.vm
            .as_ref()
            .ok_or(RuntimeError::InterpreterNotStarted)
            .map(|vm| vm.memory.clone())
    }

=======
>>>>>>> 6a61de68
    fn process_call_data(
        &mut self,
        validated: &ValidatedData,
        is_argument: bool,
    ) -> Result<(), RuntimeError> {
        self.move_buckets(&validated.bucket_ids)?;
        if is_argument {
            self.move_bucket_refs(&validated.bucket_ref_ids)?;
        } else {
            if !validated.bucket_ref_ids.is_empty() {
                return Err(RuntimeError::BucketRefNotAllowed);
            }
        }
        if !validated.lazy_map_ids.is_empty() {
            return Err(RuntimeError::LazyMapNotAllowed);
        }
        if !validated.vault_ids.is_empty() {
            return Err(RuntimeError::VaultNotAllowed);
        }
        Ok(())
    }

<<<<<<< HEAD
    fn process_component_data(data: &[u8]) -> Result<ValidatedData, RuntimeError> {
        let validated =
            ValidatedData::from_slice(data).map_err(RuntimeError::DataValidationError)?;
        if !validated.bucket_ids.is_empty() {
=======
    /// Process and parse entry data from any component object (components and maps)
    fn process_entry_data(data: &[u8]) -> Result<ComponentObjectRefs, RuntimeError> {
        let validated = validate_data(data).map_err(RuntimeError::DataValidationError)?;
        if !validated.buckets.is_empty() {
>>>>>>> 6a61de68
            return Err(RuntimeError::BucketNotAllowed);
        }
        if !validated.bucket_ref_ids.is_empty() {
            return Err(RuntimeError::BucketRefNotAllowed);
        }

<<<<<<< HEAD
    fn process_map_data(data: &[u8]) -> Result<ValidatedData, RuntimeError> {
        let validated =
            ValidatedData::from_slice(data).map_err(RuntimeError::DataValidationError)?;
        if !validated.bucket_ids.is_empty() {
            return Err(RuntimeError::BucketNotAllowed);
        }
        if !validated.bucket_ref_ids.is_empty() {
            return Err(RuntimeError::BucketRefNotAllowed);
=======
        let mut mids = HashSet::new();
        for mid in validated.lazy_maps {
            if mids.contains(&mid) {
                return Err(RuntimeError::DuplicateLazyMap(mid));
            }
            mids.insert(mid);
        }

        let mut vids = HashSet::new();
        for vid in validated.vaults {
            if vids.contains(&vid) {
                return Err(RuntimeError::DuplicateVault(vid));
            }
            vids.insert(vid);
>>>>>>> 6a61de68
        }

        // lazy map allowed
        // vaults allowed
        Ok(ComponentObjectRefs { mids, vids })
    }

    fn process_non_fungible_data(&mut self, data: &[u8]) -> Result<ValidatedData, RuntimeError> {
        let validated =
            ValidatedData::from_slice(data).map_err(RuntimeError::DataValidationError)?;
        if !validated.bucket_ids.is_empty() {
            return Err(RuntimeError::BucketNotAllowed);
        }
        if !validated.bucket_ref_ids.is_empty() {
            return Err(RuntimeError::BucketRefNotAllowed);
        }
        if !validated.lazy_map_ids.is_empty() {
            return Err(RuntimeError::LazyMapNotAllowed);
        }
        if !validated.vault_ids.is_empty() {
            return Err(RuntimeError::VaultNotAllowed);
        }
        Ok(validated)
    }

    /// Remove transient buckets from this process
    fn move_buckets(&mut self, buckets: &[BucketId]) -> Result<(), RuntimeError> {
        for bucket_id in buckets {
            let bucket = self
                .buckets
                .remove(bucket_id)
                .ok_or(RuntimeError::BucketNotFound(*bucket_id))?;
            re_debug!(self, "Moving bucket: {}, {:?}", bucket_id, bucket);
            self.moving_buckets.insert(*bucket_id, bucket);
        }
        Ok(())
    }

    /// Remove transient buckets from this process
    fn move_bucket_refs(&mut self, bucket_refs: &[BucketRefId]) -> Result<(), RuntimeError> {
        for bucket_ref_id in bucket_refs {
            let bucket_ref = self
                .bucket_refs
                .remove(bucket_ref_id)
                .ok_or(RuntimeError::BucketRefNotFound(*bucket_ref_id))?;
            re_debug!(
                self,
                "Moving bucket ref: {}, {:?}",
                bucket_ref_id,
                bucket_ref
            );
            self.moving_bucket_refs.insert(*bucket_ref_id, bucket_ref);
        }
        Ok(())
    }

    /// Send a byte array to wasm instance.
    fn send_bytes(&mut self, bytes: &[u8]) -> Result<i32, RuntimeError> {
        let wasm_process = self.wasm_process_state.as_ref().unwrap();
        let result = wasm_process.vm.module.invoke_export(
            "scrypto_alloc",
            &[RuntimeValue::I32((bytes.len()) as i32)],
            &mut NopExternals,
        );

        if let Ok(Some(RuntimeValue::I32(ptr))) = result {
            if wasm_process.vm.memory.set((ptr + 4) as u32, bytes).is_ok() {
                return Ok(ptr);
            }
        }

        Err(RuntimeError::MemoryAllocError)
    }

    /// Read a byte array from wasm instance.
    fn read_bytes(&mut self, ptr: i32) -> Result<Vec<u8>, RuntimeError> {
        let wasm_process = self.wasm_process_state.as_ref().unwrap();
        // read length
        let a = wasm_process
            .vm
            .memory
            .get(ptr as u32, 4)
            .map_err(RuntimeError::MemoryAccessError)?;
        let len = u32::from_le_bytes([a[0], a[1], a[2], a[3]]);

        // read data
        let data = wasm_process
            .vm
            .memory
            .get((ptr + 4) as u32, len as usize)
            .map_err(RuntimeError::MemoryAccessError)?;

        // free the buffer
        wasm_process
            .vm
            .module
            .invoke_export(
                "scrypto_free",
                &[RuntimeValue::I32(ptr as i32)],
                &mut NopExternals,
            )
            .map_err(RuntimeError::MemoryAccessError)?;

        Ok(data)
    }

    /// Handles a system call.
    fn handle<I: Decode + fmt::Debug, O: Encode + fmt::Debug>(
        &mut self,
        args: RuntimeArgs,
        handler: fn(&mut Self, input: I) -> Result<O, RuntimeError>,
    ) -> Result<Option<RuntimeValue>, Trap> {
        let wasm_process = self.wasm_process_state.as_mut().unwrap();
        let op: u32 = args.nth_checked(0)?;
        let input_ptr: u32 = args.nth_checked(1)?;
        let input_len: u32 = args.nth_checked(2)?;
        let input_bytes = wasm_process
            .vm
            .memory
            .get(input_ptr, input_len as usize)
            .map_err(|e| Trap::from(RuntimeError::MemoryAccessError(e)))?;
        let input: I = scrypto_decode(&input_bytes)
            .map_err(|e| Trap::from(RuntimeError::InvalidRequestData(e)))?;
        if input_len <= 1024 {
            re_trace!(self, "{:?}", input);
        } else {
            re_trace!(self, "Large request: op = {:02x}, len = {}", op, input_len);
        }

        let output: O = handler(self, input).map_err(Trap::from)?;
        let output_bytes = scrypto_encode(&output);
        let output_ptr = self.send_bytes(&output_bytes).map_err(Trap::from)?;
        if output_bytes.len() <= 1024 {
            re_trace!(self, "{:?}", output);
        } else {
            re_trace!(
                self,
                "Large response: op = {:02x}, len = {}",
                op,
                output_bytes.len()
            );
        }

        Ok(Some(RuntimeValue::I32(output_ptr)))
    }

    fn check_badge(
        &mut self,
        optional_bucket_ref_id: Option<BucketRefId>,
    ) -> Result<Option<ResourceDefRef>, RuntimeError> {
        if let Some(bucket_ref_id) = optional_bucket_ref_id {
            // retrieve bucket reference
            let bucket_ref = self
                .bucket_refs
                .get(&bucket_ref_id)
                .ok_or(RuntimeError::BucketRefNotFound(bucket_ref_id))?;

            // read amount
            if bucket_ref.bucket().amount().is_zero() {
                return Err(RuntimeError::EmptyBucketRef);
            }
            let resource_def_ref = bucket_ref.bucket().resource_def_ref();

            // drop bucket reference after use
            self.handle_drop_bucket_ref(DropBucketRefInput { bucket_ref_id })?;

            Ok(Some(resource_def_ref))
        } else {
            Ok(None)
        }
    }

    //============================
    // SYSTEM CALL HANDLERS START
    //============================

    fn handle_publish(
        &mut self,
        input: PublishPackageInput,
    ) -> Result<PublishPackageOutput, RuntimeError> {
        let package_ref = self.track.new_package_ref();

        if self.track.get_package(package_ref).is_some() {
            return Err(RuntimeError::PackageAlreadyExists(package_ref));
        }
        validate_module(&input.code).map_err(RuntimeError::WasmValidationError)?;

        re_debug!(self, "New package: {}", package_ref);
        self.track
            .put_package(package_ref, Package::new(input.code));

        Ok(PublishPackageOutput { package_ref })
    }

    fn handle_call_function(
        &mut self,
        input: CallFunctionInput,
    ) -> Result<CallFunctionOutput, RuntimeError> {
        let mut validated_args = Vec::new();
        for arg in input.args {
            validated_args
                .push(ValidatedData::from_slice(&arg).map_err(RuntimeError::DataValidationError)?);
        }

        re_debug!(
            self,
            "CALL started: package_ref = {}, blueprint_name = {}, function = {}, args = {:?}",
            input.package_ref,
            input.blueprint_name,
            input.function,
            validated_args
        );

        let invocation = self.prepare_call_function(
            input.package_ref,
            &input.blueprint_name,
            input.function.as_str(),
            validated_args,
        )?;
        let result = self.call(invocation);

        re_debug!(self, "CALL finished");
        Ok(CallFunctionOutput { rtn: result?.raw })
    }

    fn handle_call_method(
        &mut self,
        input: CallMethodInput,
    ) -> Result<CallMethodOutput, RuntimeError> {
        let mut validated_args = Vec::new();
        for arg in input.args {
            validated_args
                .push(ValidatedData::from_slice(&arg).map_err(RuntimeError::DataValidationError)?);
        }

        re_debug!(
            self,
            "CALL started: component = {}, method = {}, args = {:?}",
            input.component_ref,
            input.method,
            validated_args
        );

        let invocation =
            self.prepare_call_method(input.component_ref, input.method.as_str(), validated_args)?;
        let result = self.call(invocation);

        re_debug!(self, "CALL finished");
        Ok(CallMethodOutput { rtn: result?.raw })
    }

<<<<<<< HEAD
    fn move_lazy_map_into_component(
        &mut self,
        unclaimed_lazy_map: UnclaimedLazyMap,
        lazy_map_id: LazyMapId,
        component_ref: ComponentRef,
    ) {
        re_debug!(
            self,
            "Lazy Map move: lazy_map = {:?}, to = component({}) ",
            lazy_map_id,
            component_ref
        );

        self.track
            .put_lazy_map(component_ref, lazy_map_id, unclaimed_lazy_map.lazy_map);
        for (child_lazy_map_id, child_lazy_map) in unclaimed_lazy_map.descendent_lazy_maps {
            self.track
                .put_lazy_map(component_ref, child_lazy_map_id, child_lazy_map);
        }
        for (vault_id, vault) in unclaimed_lazy_map.descendent_vaults {
            self.track.put_vault(component_ref, vault_id, vault);
        }
    }

=======
>>>>>>> 6a61de68
    fn handle_create_component(
        &mut self,
        input: CreateComponentInput,
    ) -> Result<CreateComponentOutput, RuntimeError> {
<<<<<<< HEAD
        let component_ref = self.track.new_component_ref();
=======
        let wasm_process = self
            .wasm_process_state
            .as_mut()
            .ok_or(RuntimeError::IllegalSystemCall())?;
        let component_address = self.track.new_component_address();
>>>>>>> 6a61de68

        if self.track.get_component(component_ref).is_some() {
            return Err(RuntimeError::ComponentAlreadyExists(component_ref));
        }

<<<<<<< HEAD
        let data = Self::process_component_data(&input.state)?;
        re_debug!(
            self,
            "New component: component ref = {}, state = {}",
            component_ref,
            data
        );

        for vault_id in data.vault_ids {
            let vault = self
                .unclaimed_vaults
                .remove(&vault_id)
                .ok_or(RuntimeError::VaultNotFound(vault_id))?;
            self.track.put_vault(component_ref, vault_id, vault);
        }

        for lazy_map_id in data.lazy_map_ids {
            let unclaimed_lazy_map = self
                .unclaimed_lazy_maps
                .remove(&lazy_map_id)
                .ok_or(RuntimeError::LazyMapNotFound(lazy_map_id))?;
            self.move_lazy_map_into_component(unclaimed_lazy_map, lazy_map_id, component_ref);
        }

        let component = Component::new(input.package_ref, input.blueprint_name, data.raw);
        self.track.put_component(component_ref, component);
=======
        let data = Self::process_entry_data(&input.state)?;
        let new_objects = wasm_process.process_owned_objects.take(data)?;

        self.track
            .insert_objects_into_component(new_objects, component_address);

        let component = Component::new(
            wasm_process.vm.invocation.package_address,
            input.blueprint_name,
            input.state,
        );
        self.track.put_component(component_address, component);
>>>>>>> 6a61de68

        Ok(CreateComponentOutput { component_ref })
    }

    fn handle_get_component_info(
        &mut self,
        input: GetComponentInfoInput,
    ) -> Result<GetComponentInfoOutput, RuntimeError> {
        let component = self
            .track
            .get_component(input.component_ref)
            .ok_or(RuntimeError::ComponentNotFound(input.component_ref))?;

        Ok(GetComponentInfoOutput {
            package_ref: component.package_ref(),
            blueprint_name: component.blueprint_name().to_owned(),
        })
    }

    fn handle_get_component_state(
        &mut self,
        _: GetComponentStateInput,
    ) -> Result<GetComponentStateOutput, RuntimeError> {
<<<<<<< HEAD
        let component_ref = match self.component_state {
            ComponentState::Empty => match self.vm.as_ref().unwrap().invocation.actor {
                Actor::Component(component_ref) => Ok(component_ref),
                _ => Err(RuntimeError::IllegalSystemCall()),
            },
            ComponentState::Loaded { component_ref, .. } => {
                Err(RuntimeError::ComponentAlreadyLoaded(component_ref))
            }
            ComponentState::Saved => Err(RuntimeError::IllegalSystemCall()),
        }?;

        let component = self.track.get_component(component_ref).unwrap();
        let state = component.state();
        let component_data = Self::process_component_data(state).unwrap();
        self.component_state = ComponentState::Loaded {
            component_ref,
            component_data,
        };

=======
        let wasm_process = self
            .wasm_process_state
            .as_mut()
            .ok_or(RuntimeError::IllegalSystemCall())?;
        let (return_state, next_interpreter_state) = match &wasm_process.interpreter_state {
            InterpreterState::ComponentEmpty { component_address } => {
                let component = self.track.get_component(*component_address).unwrap();
                let state = component.state();
                let initial_loaded_object_refs = Self::process_entry_data(state).unwrap();
                Ok((
                    state,
                    InterpreterState::ComponentLoaded {
                        component_address: *component_address,
                        initial_loaded_object_refs,
                        additional_object_refs: ComponentObjectRefs::new(),
                    },
                ))
            }
            _ => Err(RuntimeError::IllegalSystemCall()),
        }?;
        wasm_process.interpreter_state = next_interpreter_state;
        let component_state = return_state.to_vec();
>>>>>>> 6a61de68
        Ok(GetComponentStateOutput {
            state: component_state,
        })
    }

    fn handle_put_component_state(
        &mut self,
        input: PutComponentStateInput,
    ) -> Result<PutComponentStateOutput, RuntimeError> {
<<<<<<< HEAD
        let old_state = match &self.component_state {
            ComponentState::Empty => Err(RuntimeError::ComponentNotLoaded()),
            ComponentState::Loaded { component_data, .. } => Ok(component_data),
            ComponentState::Saved => Err(RuntimeError::IllegalSystemCall()),
        }?
        .to_owned();
        let component_ref = match self.vm.as_ref().unwrap().invocation.actor {
            Actor::Component(component_ref) => Ok(component_ref),
            _ => Err(RuntimeError::IllegalSystemCall()),
        }
        .unwrap();

        let new_state = Self::process_component_data(&input.state)?;
        re_debug!(self, "New component state: {}", new_state);

        // Only allow vaults to be added, never removed
        let mut old_vaults: HashSet<VaultId> = HashSet::from_iter(old_state.vault_ids.into_iter());
        for vault_id in new_state.vault_ids {
            if !old_vaults.remove(&vault_id) {
                let vault = self
                    .unclaimed_vaults
                    .remove(&vault_id)
                    .ok_or(RuntimeError::VaultNotFound(vault_id))?;
                self.track.put_vault(component_ref, vault_id, vault);
            }
        }
        old_vaults
            .into_iter()
            .try_for_each(|vault_id| Err(RuntimeError::VaultRemoved(vault_id)))?;

        // Only allow lazy maps to be added, never removed
        let mut old_lazy_maps: HashSet<LazyMapId> =
            HashSet::from_iter(old_state.lazy_map_ids.into_iter());
        for lazy_map_id in new_state.lazy_map_ids {
            if !old_lazy_maps.remove(&lazy_map_id) {
                let unclaimed_lazy_map = self
                    .unclaimed_lazy_maps
                    .remove(&lazy_map_id)
                    .ok_or(RuntimeError::LazyMapNotFound(lazy_map_id))?;
                self.move_lazy_map_into_component(unclaimed_lazy_map, lazy_map_id, component_ref);
            }
        }
        old_lazy_maps
            .into_iter()
            .try_for_each(|lazy_map_id| Err(RuntimeError::LazyMapRemoved(lazy_map_id)))?;

        let component = self.track.get_component_mut(component_ref).unwrap();
        component.set_state(new_state.raw);
=======
        let wasm_process = self
            .wasm_process_state
            .as_mut()
            .ok_or(RuntimeError::IllegalSystemCall())?;
        let next_state = match &wasm_process.interpreter_state {
            InterpreterState::ComponentLoaded {
                component_address,
                initial_loaded_object_refs,
                ..
            } => {
                let mut new_set = Self::process_entry_data(&input.state)?;
                new_set.remove(&initial_loaded_object_refs)?;
                let new_objects = wasm_process.process_owned_objects.take(new_set)?;
                self.track
                    .insert_objects_into_component(new_objects, *component_address);

                // TODO: Verify that process_owned_objects is empty

                let component = self.track.get_component_mut(*component_address).unwrap();
                component.set_state(input.state);
                Ok(InterpreterState::ComponentStored)
            }
            _ => Err(RuntimeError::IllegalSystemCall()),
        }?;
>>>>>>> 6a61de68

        wasm_process.interpreter_state = next_state;

        Ok(PutComponentStateOutput {})
    }

    fn handle_create_lazy_map(
        &mut self,
        _input: CreateLazyMapInput,
    ) -> Result<CreateLazyMapOutput, RuntimeError> {
<<<<<<< HEAD
        let lazy_map_id = self.track.new_lazy_map_id();
        self.unclaimed_lazy_maps.insert(
            lazy_map_id,
=======
        let wasm_process = self
            .wasm_process_state
            .as_mut()
            .ok_or(RuntimeError::IllegalSystemCall())?;
        let mid = self.track.new_mid();
        wasm_process.process_owned_objects.lazy_maps.insert(
            mid,
>>>>>>> 6a61de68
            UnclaimedLazyMap {
                lazy_map: LazyMap::new(),
                descendent_lazy_maps: HashMap::new(),
                descendent_vaults: HashMap::new(),
            },
        );
<<<<<<< HEAD

        Ok(CreateLazyMapOutput { lazy_map_id })
=======
        Ok(CreateLazyMapOutput { mid })
>>>>>>> 6a61de68
    }

    fn handle_get_lazy_map_entry(
        &mut self,
        input: GetLazyMapEntryInput,
    ) -> Result<GetLazyMapEntryOutput, RuntimeError> {
<<<<<<< HEAD
        let (lazy_map, _) = self.get_local_lazy_map_mut(input.lazy_map_id)?;
        let value = lazy_map.get_entry(&input.key);
=======
        let wasm_process = self
            .wasm_process_state
            .as_mut()
            .ok_or(RuntimeError::IllegalSystemCall())?;
        let value = match wasm_process
            .process_owned_objects
            .get_lazy_map_mut(&input.mid)
        {
            None => match &mut wasm_process.interpreter_state {
                InterpreterState::ComponentLoaded {
                    initial_loaded_object_refs,
                    additional_object_refs,
                    component_address,
                } => {
                    if !initial_loaded_object_refs.mids.contains(&input.mid)
                        && !additional_object_refs.mids.contains(&input.mid)
                    {
                        return Err(RuntimeError::LazyMapNotFound(input.mid));
                    }
                    let lazy_map = self
                        .track
                        .get_lazy_map_mut(&component_address, &input.mid)
                        .unwrap();
                    let value = lazy_map.get_entry(&input.key);
                    if value.is_some() {
                        let map_entry_objects = Self::process_entry_data(value.unwrap()).unwrap();
                        additional_object_refs.extend(map_entry_objects);
                    }

                    Ok(value)
                }
                _ => Err(RuntimeError::LazyMapNotFound(input.mid)),
            },
            Some((_, lazy_map)) => Ok(lazy_map.get_entry(&input.key)),
        }?;
>>>>>>> 6a61de68

        Ok(GetLazyMapEntryOutput {
            value: value.map(|e| e.to_vec()),
        })
    }

    fn handle_put_lazy_map_entry(
        &mut self,
        input: PutLazyMapEntryInput,
    ) -> Result<PutLazyMapEntryOutput, RuntimeError> {
<<<<<<< HEAD
        let key = Self::process_map_data(&input.key)?;
        let new_entry_state = Self::process_map_data(&input.value)?;
        re_debug!(self, "Map entry: {} => {}", key, new_entry_state);

        let (lazy_map, lazy_map_state) = self.get_local_lazy_map_mut(input.lazy_map_id)?;
        let (mut old_entry_vault_ids, mut old_entry_lazy_map_ids) = lazy_map
            .get_entry(&key.raw)
            .map_or((HashSet::new(), HashSet::new()), |e| {
                let data = Self::process_map_data(e).unwrap();
                let old_vaults = HashSet::from_iter(data.vault_ids.into_iter());
                let old_lazy_maps = HashSet::from_iter(data.lazy_map_ids.into_iter());
                (old_vaults, old_lazy_maps)
            });
        lazy_map.set_entry(key.raw, new_entry_state.raw);

        // Only allow vaults to be added, never removed
        for vault_id in new_entry_state.vault_ids {
            if !old_entry_vault_ids.remove(&vault_id) {
                let vault = self
                    .unclaimed_vaults
                    .remove(&vault_id)
                    .ok_or(RuntimeError::VaultNotFound(vault_id))?;
                match lazy_map_state {
                    Uncommitted { root } => {
                        let unclaimed_lazy_map = self.unclaimed_lazy_maps.get_mut(&root).unwrap();
                        unclaimed_lazy_map.descendent_vaults.insert(vault_id, vault);
                    }
                    Committed { component_ref } => {
                        self.track.put_vault(component_ref, vault_id, vault);
=======
        let wasm_process = self
            .wasm_process_state
            .as_mut()
            .ok_or(RuntimeError::IllegalSystemCall())?;
        let (lazy_map, lazy_map_state) = match wasm_process
            .process_owned_objects
            .get_lazy_map_mut(&input.mid)
        {
            None => match &wasm_process.interpreter_state {
                InterpreterState::ComponentLoaded {
                    initial_loaded_object_refs,
                    additional_object_refs,
                    component_address,
                } => {
                    if !initial_loaded_object_refs.mids.contains(&input.mid)
                        && !additional_object_refs.mids.contains(&input.mid)
                    {
                        return Err(RuntimeError::LazyMapNotFound(input.mid));
>>>>>>> 6a61de68
                    }
                    let lazy_map = self
                        .track
                        .get_lazy_map_mut(&component_address, &input.mid)
                        .unwrap();
                    Ok((
                        lazy_map,
                        Committed {
                            component_address: *component_address,
                        },
                    ))
                }
                _ => Err(RuntimeError::LazyMapNotFound(input.mid)),
            },
            Some((root, lazy_map)) => Ok((lazy_map, Uncommitted { root })),
        }?;
        let mut new_entry_object_refs = Self::process_entry_data(&input.value)?;
        let old_entry_object_refs = match lazy_map.get_entry(&input.key) {
            None => ComponentObjectRefs::new(),
            Some(e) => Self::process_entry_data(e).unwrap(),
        };
        lazy_map.set_entry(input.key, input.value);

        new_entry_object_refs.remove(&old_entry_object_refs)?;

        // Check for cycles
        if let Uncommitted { root } = lazy_map_state {
            if new_entry_object_refs.mids.contains(&root) {
                return Err(RuntimeError::CyclicLazyMap(root));
            }
        }
<<<<<<< HEAD
        old_entry_vault_ids
            .into_iter()
            .try_for_each(|vault_id| Err(RuntimeError::VaultRemoved(vault_id)))?;

        // Only allow lazy maps to be added, never removed
        for lazy_map_id in new_entry_state.lazy_map_ids {
            if !old_entry_lazy_map_ids.remove(&lazy_map_id) {
                let child_lazy_map = self
                    .unclaimed_lazy_maps
                    .remove(&lazy_map_id)
                    .ok_or(RuntimeError::LazyMapNotFound(lazy_map_id))?;

                match lazy_map_state {
                    Uncommitted { root } => {
                        let unclaimed_lazy_map = self.unclaimed_lazy_maps.get_mut(&root).unwrap();
                        unclaimed_lazy_map.merge(child_lazy_map, lazy_map_id);
                    }
                    Committed { component_ref } => {
                        self.move_lazy_map_into_component(
                            child_lazy_map,
                            lazy_map_id,
                            component_ref,
                        );
                    }
                }
            }
        }
        old_entry_lazy_map_ids
            .into_iter()
            .try_for_each(|lazy_map_id| Err(RuntimeError::LazyMapRemoved(lazy_map_id)))?;
=======

        let new_objects = wasm_process
            .process_owned_objects
            .take(new_entry_object_refs)?;

        match lazy_map_state {
            Uncommitted { root } => {
                wasm_process
                    .process_owned_objects
                    .insert_objects_into_map(new_objects, &root);
            }
            Committed { component_address } => {
                self.track
                    .insert_objects_into_component(new_objects, component_address);
            }
        }
>>>>>>> 6a61de68

        Ok(PutLazyMapEntryOutput {})
    }

    fn allocate_resource(
        &mut self,
        resource_def_ref: ResourceDefRef,
        new_supply: Supply,
    ) -> Result<Resource, RuntimeError> {
        match new_supply {
            Supply::Fungible { amount } => Ok(Resource::Fungible { amount }),
            Supply::NonFungible { entries } => {
                let mut keys = BTreeSet::new();

                for (key, data) in entries {
                    if self
                        .track
                        .get_non_fungible(resource_def_ref, &key)
                        .is_some()
                    {
                        return Err(RuntimeError::NonFungibleAlreadyExists(
                            resource_def_ref,
                            key.clone(),
                        ));
                    }

                    let immutable_data = self.process_non_fungible_data(&data.0)?;
                    let mutable_data = self.process_non_fungible_data(&data.1)?;

                    self.track.put_non_fungible(
                        resource_def_ref,
                        &key,
                        NonFungible::new(immutable_data.raw, mutable_data.raw),
                    );
                    keys.insert(key.clone());
                }

                Ok(Resource::NonFungible { keys })
            }
        }
    }

    fn handle_create_resource(
        &mut self,
        input: CreateResourceInput,
    ) -> Result<CreateResourceOutput, RuntimeError> {
        // instantiate resource definition
        let resource_def_ref = self.track.new_resource_def_ref();
        if self.track.get_resource_def(resource_def_ref).is_some() {
            return Err(RuntimeError::ResourceDefAlreadyExists(resource_def_ref));
        }
        re_debug!(self, "New resource definition: {}", resource_def_ref);
        let definition = ResourceDef::new(
            input.resource_type,
            input.metadata,
            input.flags,
            input.mutable_flags,
            input.authorities,
            &input.initial_supply,
        )
        .map_err(RuntimeError::ResourceDefError)?;
        self.track.put_resource_def(resource_def_ref, definition);

        // allocate supply
        let bucket_id = if let Some(initial_supply) = input.initial_supply {
            let supply = self.allocate_resource(resource_def_ref, initial_supply)?;

            let bucket = Bucket::new(resource_def_ref, input.resource_type, supply);
            let bucket_id = self.track.new_bucket_id();
            self.buckets.insert(bucket_id, bucket);
            Some(bucket_id)
        } else {
            None
        };

        Ok(CreateResourceOutput {
            resource_def_ref,
            bucket_id,
        })
    }

    fn handle_get_resource_metadata(
        &mut self,
        input: GetResourceMetadataInput,
    ) -> Result<GetResourceMetadataOutput, RuntimeError> {
        let resource_def = self
            .track
            .get_resource_def(input.resource_def_ref)
            .ok_or(RuntimeError::ResourceDefNotFound(input.resource_def_ref))?;

        Ok(GetResourceMetadataOutput {
            metadata: resource_def.metadata().clone(),
        })
    }

    fn handle_get_resource_total_supply(
        &mut self,
        input: GetResourceTotalSupplyInput,
    ) -> Result<GetResourceTotalSupplyOutput, RuntimeError> {
        let resource_def = self
            .track
            .get_resource_def(input.resource_def_ref)
            .ok_or(RuntimeError::ResourceDefNotFound(input.resource_def_ref))?;

        Ok(GetResourceTotalSupplyOutput {
            total_supply: resource_def.total_supply(),
        })
    }

    fn handle_get_resource_flags(
        &mut self,
        input: GetResourceFlagsInput,
    ) -> Result<GetResourceFlagsOutput, RuntimeError> {
        let resource_def = self
            .track
            .get_resource_def(input.resource_def_ref)
            .ok_or(RuntimeError::ResourceDefNotFound(input.resource_def_ref))?;

        Ok(GetResourceFlagsOutput {
            flags: resource_def.flags(),
        })
    }

    fn handle_update_resource_flags(
        &mut self,
        input: UpdateResourceFlagsInput,
    ) -> Result<UpdateResourceFlagsOutput, RuntimeError> {
        let badge = self.check_badge(Some(input.auth))?;

        let resource_def = self
            .track
            .get_resource_def_mut(input.resource_def_ref)
            .ok_or(RuntimeError::ResourceDefNotFound(input.resource_def_ref))?;
        resource_def
            .update_flags(input.new_flags, badge)
            .map_err(RuntimeError::ResourceDefError)?;

        Ok(UpdateResourceFlagsOutput {})
    }

    fn handle_get_resource_mutable_flags(
        &mut self,
        input: GetResourceMutableFlagsInput,
    ) -> Result<GetResourceMutableFlagsOutput, RuntimeError> {
        let resource_def = self
            .track
            .get_resource_def(input.resource_def_ref)
            .ok_or(RuntimeError::ResourceDefNotFound(input.resource_def_ref))?;

        Ok(GetResourceMutableFlagsOutput {
            mutable_flags: resource_def.mutable_flags(),
        })
    }

    fn handle_update_resource_mutable_flags(
        &mut self,
        input: UpdateResourceMutableFlagsInput,
    ) -> Result<UpdateResourceMutableFlagsOutput, RuntimeError> {
        let badge = self.check_badge(Some(input.auth))?;

        let resource_def = self
            .track
            .get_resource_def_mut(input.resource_def_ref)
            .ok_or(RuntimeError::ResourceDefNotFound(input.resource_def_ref))?;
        resource_def
            .update_mutable_flags(input.new_mutable_flags, badge)
            .map_err(RuntimeError::ResourceDefError)?;

        Ok(UpdateResourceMutableFlagsOutput {})
    }

    fn handle_get_resource_type(
        &mut self,
        input: GetResourceTypeInput,
    ) -> Result<GetResourceTypeOutput, RuntimeError> {
        let resource_def = self
            .track
            .get_resource_def(input.resource_def_ref)
            .ok_or(RuntimeError::ResourceDefNotFound(input.resource_def_ref))?;

        Ok(GetResourceTypeOutput {
            resource_type: resource_def.resource_type(),
        })
    }

    fn handle_mint_resource(
        &mut self,
        input: MintResourceInput,
    ) -> Result<MintResourceOutput, RuntimeError> {
        let badge = self.check_badge(Some(input.auth))?;

        // allocate resource
        let resource = self.allocate_resource(input.resource_def_ref, input.new_supply)?;

        // mint resource
        let resource_def = self
            .track
            .get_resource_def_mut(input.resource_def_ref)
            .ok_or(RuntimeError::ResourceDefNotFound(input.resource_def_ref))?;
        resource_def
            .mint(&resource, badge)
            .map_err(RuntimeError::ResourceDefError)?;

        // wrap resource into a bucket
        let bucket = Bucket::new(
            input.resource_def_ref,
            resource_def.resource_type(),
            resource,
        );
        let bucket_id = self.track.new_bucket_id();
        self.buckets.insert(bucket_id, bucket);

        Ok(MintResourceOutput { bucket_id })
    }

    fn handle_burn_resource(
        &mut self,
        input: BurnResourceInput,
    ) -> Result<BurnResourceOutput, RuntimeError> {
        let badge = self.check_badge(input.auth)?;

        let bucket = self
            .buckets
            .remove(&input.bucket_id)
            .ok_or(RuntimeError::BucketNotFound(input.bucket_id))?;

        let resource_def = self
            .track
            .get_resource_def_mut(bucket.resource_def_ref())
            .ok_or(RuntimeError::ResourceDefNotFound(bucket.resource_def_ref()))?;

        resource_def
            .burn(bucket.resource(), badge)
            .map_err(RuntimeError::ResourceDefError)?;
        Ok(BurnResourceOutput {})
    }

    fn handle_update_non_fungible_mutable_data(
        &mut self,
        input: UpdateNonFungibleMutableDataInput,
    ) -> Result<UpdateNonFungibleMutableDataOutput, RuntimeError> {
        let badge = self.check_badge(Some(input.auth))?;

        // obtain authorization from resource definition
        let resource_def = self
            .track
            .get_resource_def(input.resource_def_ref)
            .ok_or(RuntimeError::ResourceDefNotFound(input.resource_def_ref))?;
        resource_def
            .check_update_non_fungible_mutable_data_auth(badge)
            .map_err(RuntimeError::ResourceDefError)?;
        // update state
        let data = self.process_non_fungible_data(&input.new_mutable_data)?;
        self.track
            .get_non_fungible_mut(input.resource_def_ref, &input.key)
            .ok_or(RuntimeError::NonFungibleNotFound(
                input.resource_def_ref,
                input.key.clone(),
            ))?
            .set_mutable_data(data.raw);

        Ok(UpdateNonFungibleMutableDataOutput {})
    }

    fn handle_get_non_fungible_data(
        &mut self,
        input: GetNonFungibleDataInput,
    ) -> Result<GetNonFungibleDataOutput, RuntimeError> {
        let non_fungible = self
            .track
            .get_non_fungible(input.resource_def_ref, &input.key)
            .ok_or(RuntimeError::NonFungibleNotFound(
                input.resource_def_ref,
                input.key.clone(),
            ))?;

        Ok(GetNonFungibleDataOutput {
            immutable_data: non_fungible.immutable_data(),
            mutable_data: non_fungible.mutable_data(),
        })
    }

    fn handle_update_resource_metadata(
        &mut self,
        input: UpdateResourceMetadataInput,
    ) -> Result<UpdateResourceMetadataOutput, RuntimeError> {
        let badge = self.check_badge(Some(input.auth))?;

        let resource_def = self
            .track
            .get_resource_def_mut(input.resource_def_ref)
            .ok_or(RuntimeError::ResourceDefNotFound(input.resource_def_ref))?;
        resource_def
            .update_metadata(input.new_metadata, badge)
            .map_err(RuntimeError::ResourceDefError)?;

        Ok(UpdateResourceMetadataOutput {})
    }

    fn handle_create_vault(
        &mut self,
        input: CreateEmptyVaultInput,
    ) -> Result<CreateEmptyVaultOutput, RuntimeError> {
        let wasm_process = self
            .wasm_process_state
            .as_mut()
            .ok_or(RuntimeError::IllegalSystemCall())?;
        let definition = self
            .track
<<<<<<< HEAD
            .get_resource_def(input.resource_def_ref)
            .ok_or(RuntimeError::ResourceDefNotFound(input.resource_def_ref))?;

        let new_vault = Vault::new(Bucket::new(
            input.resource_def_ref,
            definition.resource_type(),
            match definition.resource_type() {
                ResourceType::Fungible { .. } => Resource::Fungible {
                    amount: Decimal::zero(),
                },
                ResourceType::NonFungible { .. } => Resource::NonFungible {
=======
            .get_resource_def(input.resource_address)
            .ok_or(RuntimeError::ResourceDefNotFound(input.resource_address))?;

        let new_vault = Vault::new(Bucket::new(
            input.resource_address,
            definition.resource_type(),
            match definition.resource_type() {
                ResourceType::Fungible { .. } => Supply::Fungible {
                    amount: Decimal::zero(),
                },
                ResourceType::NonFungible { .. } => Supply::NonFungible {
>>>>>>> 6a61de68
                    keys: BTreeSet::new(),
                },
            },
        ));
<<<<<<< HEAD
        let vault_id = self.track.new_vault_id();
        self.unclaimed_vaults.insert(vault_id, new_vault);
=======
        let vid = self.track.new_vid();
        wasm_process
            .process_owned_objects
            .vaults
            .insert(vid, new_vault);
>>>>>>> 6a61de68

        Ok(CreateEmptyVaultOutput { vault_id })
    }

<<<<<<< HEAD
    fn get_local_lazy_map_mut(
        &mut self,
        lazy_map_id: LazyMapId,
    ) -> Result<(&mut LazyMap, LazyMapState), RuntimeError> {
        // TODO: Optimize to prevent iteration
        for (root, unclaimed) in self.unclaimed_lazy_maps.iter_mut() {
            if lazy_map_id.eq(root) {
                return Ok((&mut unclaimed.lazy_map, Uncommitted { root: root.clone() }));
            }

            let lazy_map = unclaimed.descendent_lazy_maps.get_mut(&lazy_map_id);
            if lazy_map.is_some() {
                return Ok((lazy_map.unwrap(), Uncommitted { root: root.clone() }));
            }
        }

        match self.vm.as_ref().unwrap().invocation.actor {
            Actor::Component(component_ref) => {
                match self.track.get_lazy_map_mut(component_ref, lazy_map_id) {
                    Some(lazy_map) => Ok((
                        lazy_map,
                        Committed {
                            component_ref: component_ref,
                        },
                    )),
                    None => Err(RuntimeError::LazyMapNotFound(lazy_map_id)),
                }
            }
            _ => Err(RuntimeError::LazyMapNotFound(lazy_map_id)),
        }
    }

    fn get_local_vault(&mut self, vault_id: VaultId) -> Result<&mut Vault, RuntimeError> {
        match self.unclaimed_vaults.get_mut(&vault_id) {
            Some(vault) => Ok(vault),
            None => {
                // TODO: Optimize to prevent iteration
                for (_, unclaimed) in self.unclaimed_lazy_maps.iter_mut() {
                    let vault = unclaimed.descendent_vaults.get_mut(&vault_id);
                    if vault.is_some() {
                        return Ok(vault.unwrap());
                    }
                }

                match self.vm.as_ref().unwrap().invocation.actor {
                    Actor::Component(component_ref) => {
                        match self.track.get_vault_mut(component_ref, vault_id) {
                            Some(vault) => Ok(vault),
                            None => Err(RuntimeError::VaultNotFound(vault_id)),
                        }
                    }
                    _ => Err(RuntimeError::VaultNotFound(vault_id)),
=======
    fn get_local_vault(&mut self, vid: Vid) -> Result<&mut Vault, RuntimeError> {
        let wasm_process = self
            .wasm_process_state
            .as_mut()
            .ok_or(RuntimeError::IllegalSystemCall())?;
        match wasm_process.process_owned_objects.get_vault_mut(&vid) {
            Some(vault) => Ok(vault),
            None => match &wasm_process.interpreter_state {
                InterpreterState::ComponentLoaded {
                    component_address,
                    initial_loaded_object_refs,
                    additional_object_refs,
                    ..
                } => {
                    if !initial_loaded_object_refs.vids.contains(&vid)
                        && !additional_object_refs.vids.contains(&vid)
                    {
                        return Err(RuntimeError::VaultNotFound(vid));
                    }
                    let vault = self.track.get_vault_mut(&component_address, &vid).unwrap();
                    Ok(vault)
>>>>>>> 6a61de68
                }
                _ => Err(RuntimeError::VaultNotFound(vid)),
            },
        }
    }

    fn handle_put_into_vault(
        &mut self,
        input: PutIntoVaultInput,
    ) -> Result<PutIntoVaultOutput, RuntimeError> {
        // TODO: restrict access

        let bucket = self
            .buckets
            .remove(&input.bucket_id)
            .ok_or(RuntimeError::BucketNotFound(input.bucket_id))?;

        self.get_local_vault(input.vault_id)?
            .put(bucket)
            .map_err(RuntimeError::VaultError)?;

        Ok(PutIntoVaultOutput {})
    }

    fn check_take_from_vault_auth(
        &mut self,
        vault_id: VaultId,
        badge: Option<ResourceDefRef>,
    ) -> Result<(), RuntimeError> {
        let resource_def_ref = self.get_local_vault(vault_id)?.resource_def_ref();

        let resource_def = self
            .track
            .get_resource_def(resource_def_ref)
            .ok_or(RuntimeError::ResourceDefNotFound(resource_def_ref))?;
        resource_def
            .check_take_from_vault_auth(badge)
            .map_err(RuntimeError::ResourceDefError)
    }

    fn handle_take_from_vault(
        &mut self,
        input: TakeFromVaultInput,
    ) -> Result<TakeFromVaultOutput, RuntimeError> {
        // TODO: restrict access

        let badge = self.check_badge(input.auth)?;
        self.check_take_from_vault_auth(input.vault_id.clone(), badge)?;

        let new_bucket = self
            .get_local_vault(input.vault_id)?
            .take(input.amount)
            .map_err(RuntimeError::VaultError)?;

        let bucket_id = self.track.new_bucket_id();
        self.buckets.insert(bucket_id, new_bucket);

        Ok(TakeFromVaultOutput { bucket_id })
    }

    fn handle_take_non_fungible_from_vault(
        &mut self,
        input: TakeNonFungibleFromVaultInput,
    ) -> Result<TakeNonFungibleFromVaultOutput, RuntimeError> {
        // TODO: restrict access

        let badge = self.check_badge(input.auth)?;
        self.check_take_from_vault_auth(input.vault_id.clone(), badge)?;

        let new_bucket = self
            .get_local_vault(input.vault_id)?
            .take_non_fungible(&input.key)
            .map_err(RuntimeError::VaultError)?;

        let bucket_id = self.track.new_bucket_id();
        self.buckets.insert(bucket_id, new_bucket);

        Ok(TakeNonFungibleFromVaultOutput { bucket_id })
    }

    fn handle_get_non_fungible_keys_in_vault(
        &mut self,
        input: GetNonFungibleKeysInVaultInput,
    ) -> Result<GetNonFungibleKeysInVaultOutput, RuntimeError> {
        let vault = self.get_local_vault(input.vault_id)?;
        let keys = vault
            .get_non_fungible_ids()
            .map_err(RuntimeError::VaultError)?;

        Ok(GetNonFungibleKeysInVaultOutput { keys })
    }

    fn handle_get_vault_amount(
        &mut self,
        input: GetVaultDecimalInput,
    ) -> Result<GetVaultDecimalOutput, RuntimeError> {
        let vault = self.get_local_vault(input.vault_id)?;

        Ok(GetVaultDecimalOutput {
            amount: vault.amount(),
        })
    }

    fn handle_get_vault_resource_def(
        &mut self,
        input: GetVaultResourceDefInput,
    ) -> Result<GetVaultResourceDefOutput, RuntimeError> {
        let vault = self.get_local_vault(input.vault_id)?;

        Ok(GetVaultResourceDefOutput {
            resource_def_ref: vault.resource_def_ref(),
        })
    }

    fn handle_create_bucket(
        &mut self,
        input: CreateEmptyBucketInput,
    ) -> Result<CreateEmptyBucketOutput, RuntimeError> {
        let definition = self
            .track
            .get_resource_def(input.resource_def_ref)
            .ok_or(RuntimeError::ResourceDefNotFound(input.resource_def_ref))?;

        let new_bucket = Bucket::new(
            input.resource_def_ref,
            definition.resource_type(),
            match definition.resource_type() {
                ResourceType::Fungible { .. } => Resource::Fungible {
                    amount: Decimal::zero(),
                },
                ResourceType::NonFungible { .. } => Resource::NonFungible {
                    keys: BTreeSet::new(),
                },
            },
        );
        let bucket_id = self.track.new_bucket_id();
        self.buckets.insert(bucket_id, new_bucket);

        Ok(CreateEmptyBucketOutput { bucket_id })
    }

    fn handle_put_into_bucket(
        &mut self,
        input: PutIntoBucketInput,
    ) -> Result<PutIntoBucketOutput, RuntimeError> {
        let other = self
            .buckets
            .remove(&input.other)
            .ok_or(RuntimeError::BucketNotFound(input.other))?;

        self.buckets
            .get_mut(&input.bucket_id)
            .ok_or(RuntimeError::BucketNotFound(input.bucket_id))?
            .put(other)
            .map_err(RuntimeError::BucketError)?;

        Ok(PutIntoBucketOutput {})
    }

    fn handle_take_from_bucket(
        &mut self,
        input: TakeFromBucketInput,
    ) -> Result<TakeFromBucketOutput, RuntimeError> {
        let new_bucket = self
            .buckets
            .get_mut(&input.bucket_id)
            .ok_or(RuntimeError::BucketNotFound(input.bucket_id))?
            .take(input.amount)
            .map_err(RuntimeError::BucketError)?;
        let bucket_id = self.track.new_bucket_id();
        self.buckets.insert(bucket_id, new_bucket);

        Ok(TakeFromBucketOutput { bucket_id })
    }

    fn handle_get_bucket_amount(
        &mut self,
        input: GetBucketDecimalInput,
    ) -> Result<GetBucketDecimalOutput, RuntimeError> {
        let amount = self
            .buckets
            .get(&input.bucket_id)
            .map(|b| b.amount())
            .or_else(|| {
                self.buckets_locked
                    .get(&input.bucket_id)
                    .map(|x| x.bucket().amount())
            })
            .ok_or(RuntimeError::BucketNotFound(input.bucket_id))?;

        Ok(GetBucketDecimalOutput { amount })
    }

    fn handle_get_bucket_resource_def(
        &mut self,
        input: GetBucketResourceDefInput,
    ) -> Result<GetBucketResourceDefOutput, RuntimeError> {
        let resource_def_ref = self
            .buckets
            .get(&input.bucket_id)
            .map(|b| b.resource_def_ref())
            .or_else(|| {
                self.buckets_locked
                    .get(&input.bucket_id)
                    .map(|x| x.bucket().resource_def_ref())
            })
            .ok_or(RuntimeError::BucketNotFound(input.bucket_id))?;

        Ok(GetBucketResourceDefOutput { resource_def_ref })
    }

    fn handle_take_non_fungible_from_bucket(
        &mut self,
        input: TakeNonFungibleFromBucketInput,
    ) -> Result<TakeNonFungibleFromBucketOutput, RuntimeError> {
        let new_bucket = self
            .buckets
            .get_mut(&input.bucket_id)
            .ok_or(RuntimeError::BucketNotFound(input.bucket_id))?
            .take_non_fungible(&input.key)
            .map_err(RuntimeError::BucketError)?;
        let bucket_id = self.track.new_bucket_id();
        self.buckets.insert(bucket_id, new_bucket);

        Ok(TakeNonFungibleFromBucketOutput { bucket_id })
    }

    fn handle_get_non_fungible_keys_in_bucket(
        &mut self,
        input: GetNonFungibleKeysInBucketInput,
    ) -> Result<GetNonFungibleKeysInBucketOutput, RuntimeError> {
        let bucket = self
            .buckets
            .get(&input.bucket_id)
            .ok_or(RuntimeError::BucketNotFound(input.bucket_id))?;

        Ok(GetNonFungibleKeysInBucketOutput {
            keys: bucket
                .get_non_fungible_keys()
                .map_err(RuntimeError::BucketError)?,
        })
    }

    fn handle_create_bucket_ref(
        &mut self,
        input: CreateBucketRefInput,
    ) -> Result<CreateBucketRefOutput, RuntimeError> {
        let bucket_id = input.bucket_id;
        let bucket_ref_id = self.track.new_bucket_ref_id();
        re_debug!(
            self,
            "Borrowing: bucket_id = {}, bucket_ref_id = {}",
            bucket_id,
            bucket_ref_id
        );

        match self.buckets_locked.get_mut(&bucket_id) {
            Some(bucket_rc) => {
                // re-borrow
                self.bucket_refs.insert(bucket_ref_id, bucket_rc.clone());
            }
            None => {
                // first time borrow
                let bucket = BucketRef::new(LockedBucket::new(
                    bucket_id,
                    self.buckets
                        .remove(&bucket_id)
                        .ok_or(RuntimeError::BucketNotFound(bucket_id))?,
                ));
                self.buckets_locked.insert(bucket_id, bucket.clone());
                self.bucket_refs.insert(bucket_ref_id, bucket);
            }
        }

        Ok(CreateBucketRefOutput { bucket_ref_id })
    }

    fn handle_drop_bucket_ref(
        &mut self,
        input: DropBucketRefInput,
    ) -> Result<DropBucketRefOutput, RuntimeError> {
        let bucket_ref_id = input.bucket_ref_id;

        let (count, bucket_id) = {
            let bucket_ref = self
                .bucket_refs
                .remove(&bucket_ref_id)
                .ok_or(RuntimeError::BucketRefNotFound(bucket_ref_id))?;
            re_debug!(
                self,
                "Dropping bucket ref: bucket_ref_id = {}",
                bucket_ref_id
            );
            (Rc::strong_count(&bucket_ref) - 1, bucket_ref.bucket_id())
        };

        if count == 1 {
            if let Some(b) = self.buckets_locked.remove(&bucket_id) {
                self.buckets
                    .insert(bucket_id, Rc::try_unwrap(b).unwrap().into());
            }
        }

        Ok(DropBucketRefOutput {})
    }

    fn handle_get_bucket_ref_amount(
        &mut self,
        input: GetBucketRefDecimalInput,
    ) -> Result<GetBucketRefDecimalOutput, RuntimeError> {
        let bucket_ref = self
            .bucket_refs
            .get(&input.bucket_ref_id)
            .ok_or(RuntimeError::BucketRefNotFound(input.bucket_ref_id))?;

        Ok(GetBucketRefDecimalOutput {
            amount: bucket_ref.bucket().amount(),
        })
    }

    fn handle_get_bucket_ref_resource_def(
        &mut self,
        input: GetBucketRefResourceDefInput,
    ) -> Result<GetBucketRefResourceDefOutput, RuntimeError> {
        let bucket_ref = self
            .bucket_refs
            .get(&input.bucket_ref_id)
            .ok_or(RuntimeError::BucketRefNotFound(input.bucket_ref_id))?;

        Ok(GetBucketRefResourceDefOutput {
            resource_def_ref: bucket_ref.bucket().resource_def_ref(),
        })
    }

    fn handle_get_non_fungible_keys_in_bucket_ref(
        &mut self,
        input: GetNonFungibleKeysInBucketRefInput,
    ) -> Result<GetNonFungibleKeysInBucketRefOutput, RuntimeError> {
        let bucket_ref = self
            .bucket_refs
            .get(&input.bucket_ref_id)
            .ok_or(RuntimeError::BucketRefNotFound(input.bucket_ref_id))?;

        Ok(GetNonFungibleKeysInBucketRefOutput {
            keys: bucket_ref
                .bucket()
                .get_non_fungible_keys()
                .map_err(RuntimeError::BucketError)?,
        })
    }

    fn handle_clone_bucket_ref(
        &mut self,
        input: CloneBucketRefInput,
    ) -> Result<CloneBucketRefOutput, RuntimeError> {
        let bucket_ref = self
            .bucket_refs
            .get(&input.bucket_ref_id)
            .ok_or(RuntimeError::BucketRefNotFound(input.bucket_ref_id))?
            .clone();

        let new_bucket_ref_id = self.track.new_bucket_ref_id();
        re_debug!(
            self,
            "Cloning: bucket_ref_id = {}, new bucket_ref_id = {}",
            input.bucket_ref_id,
            new_bucket_ref_id
        );

        self.bucket_refs.insert(new_bucket_ref_id, bucket_ref);
        Ok(CloneBucketRefOutput {
            bucket_ref_id: new_bucket_ref_id,
        })
    }

    fn handle_emit_log(&mut self, input: EmitLogInput) -> Result<EmitLogOutput, RuntimeError> {
        self.track.add_log(input.level, input.message);

        Ok(EmitLogOutput {})
    }

<<<<<<< HEAD
=======
    fn handle_get_package_address(
        &mut self,
        _input: GetPackageAddressInput,
    ) -> Result<GetPackageAddressOutput, RuntimeError> {
        let wasm_process = self
            .wasm_process_state
            .as_ref()
            .ok_or(RuntimeError::IllegalSystemCall())?;
        Ok(GetPackageAddressOutput {
            package_address: wasm_process.vm.invocation.package_address,
        })
    }

>>>>>>> 6a61de68
    fn handle_get_call_data(
        &mut self,
        _input: GetCallDataInput,
    ) -> Result<GetCallDataOutput, RuntimeError> {
        let wasm_process = self
            .wasm_process_state
            .as_ref()
            .ok_or(RuntimeError::InterpreterNotStarted)?;
        Ok(GetCallDataOutput {
            function: wasm_process.vm.invocation.function.clone(),
            args: wasm_process
                .vm
                .invocation
                .args
                .iter()
                .cloned()
                .map(|v| v.raw)
                .collect(),
        })
    }

    fn handle_get_transaction_hash(
        &mut self,
        _input: GetTransactionHashInput,
    ) -> Result<GetTransactionHashOutput, RuntimeError> {
        Ok(GetTransactionHashOutput {
            transaction_hash: self.track.transaction_hash(),
        })
    }

    fn handle_get_current_epoch(
        &mut self,
        _input: GetCurrentEpochInput,
    ) -> Result<GetCurrentEpochOutput, RuntimeError> {
        Ok(GetCurrentEpochOutput {
            current_epoch: self.track.current_epoch(),
        })
    }

    fn handle_generate_uuid(
        &mut self,
        _input: GenerateUuidInput,
    ) -> Result<GenerateUuidOutput, RuntimeError> {
        Ok(GenerateUuidOutput {
            uuid: self.track.new_uuid(),
        })
    }

    fn handle_get_actor(&mut self, _input: GetActorInput) -> Result<GetActorOutput, RuntimeError> {
        let wasm_process = self
            .wasm_process_state
            .as_ref()
            .ok_or(RuntimeError::InterpreterNotStarted)?;
        Ok(GetActorOutput {
            actor: wasm_process.vm.invocation.actor.clone(),
        })
    }

    //============================
    // SYSTEM CALL HANDLERS END
    //============================
}

impl<'r, 'l, L: SubstateStore> Externals for Process<'r, 'l, L> {
    fn invoke_index(
        &mut self,
        index: usize,
        args: RuntimeArgs,
    ) -> Result<Option<RuntimeValue>, Trap> {
        match index {
            ENGINE_FUNCTION_INDEX => {
                let operation: u32 = args.nth_checked(0)?;
                match operation {
                    PUBLISH_PACKAGE => self.handle(args, Self::handle_publish),
                    CALL_FUNCTION => self.handle(args, Self::handle_call_function),
                    CALL_METHOD => self.handle(args, Self::handle_call_method),

                    CREATE_COMPONENT => self.handle(args, Self::handle_create_component),
                    GET_COMPONENT_INFO => self.handle(args, Self::handle_get_component_info),
                    GET_COMPONENT_STATE => self.handle(args, Self::handle_get_component_state),
                    PUT_COMPONENT_STATE => self.handle(args, Self::handle_put_component_state),

                    CREATE_LAZY_MAP => self.handle(args, Self::handle_create_lazy_map),
                    GET_LAZY_MAP_ENTRY => self.handle(args, Self::handle_get_lazy_map_entry),
                    PUT_LAZY_MAP_ENTRY => self.handle(args, Self::handle_put_lazy_map_entry),

                    CREATE_RESOURCE => self.handle(args, Self::handle_create_resource),
                    GET_RESOURCE_TYPE => self.handle(args, Self::handle_get_resource_type),
                    GET_RESOURCE_METADATA => self.handle(args, Self::handle_get_resource_metadata),
                    GET_RESOURCE_TOTAL_SUPPLY => {
                        self.handle(args, Self::handle_get_resource_total_supply)
                    }
                    GET_RESOURCE_FLAGS => self.handle(args, Self::handle_get_resource_flags),
                    UPDATE_RESOURCE_FLAGS => self.handle(args, Self::handle_update_resource_flags),
                    GET_RESOURCE_MUTABLE_FLAGS => {
                        self.handle(args, Self::handle_get_resource_mutable_flags)
                    }
                    UPDATE_RESOURCE_MUTABLE_FLAGS => {
                        self.handle(args, Self::handle_update_resource_mutable_flags)
                    }
                    MINT_RESOURCE => self.handle(args, Self::handle_mint_resource),
                    BURN_RESOURCE => self.handle(args, Self::handle_burn_resource),
                    UPDATE_NON_FUNGIBLE_MUTABLE_DATA => {
                        self.handle(args, Self::handle_update_non_fungible_mutable_data)
                    }
                    GET_NON_FUNGIBLE_DATA => self.handle(args, Self::handle_get_non_fungible_data),
                    UPDATE_RESOURCE_METADATA => {
                        self.handle(args, Self::handle_update_resource_metadata)
                    }

                    CREATE_EMPTY_VAULT => self.handle(args, Self::handle_create_vault),
                    PUT_INTO_VAULT => self.handle(args, Self::handle_put_into_vault),
                    TAKE_FROM_VAULT => self.handle(args, Self::handle_take_from_vault),
                    GET_VAULT_AMOUNT => self.handle(args, Self::handle_get_vault_amount),
                    GET_VAULT_RESOURCE_DEF_REF => {
                        self.handle(args, Self::handle_get_vault_resource_def)
                    }
                    TAKE_NON_FUNGIBLE_FROM_VAULT => {
                        self.handle(args, Self::handle_take_non_fungible_from_vault)
                    }
                    GET_NON_FUNGIBLE_KEYS_IN_VAULT => {
                        self.handle(args, Self::handle_get_non_fungible_keys_in_vault)
                    }

                    CREATE_EMPTY_BUCKET => self.handle(args, Self::handle_create_bucket),
                    PUT_INTO_BUCKET => self.handle(args, Self::handle_put_into_bucket),
                    TAKE_FROM_BUCKET => self.handle(args, Self::handle_take_from_bucket),
                    GET_BUCKET_AMOUNT => self.handle(args, Self::handle_get_bucket_amount),
                    GET_BUCKET_RESOURCE_DEF_REF => {
                        self.handle(args, Self::handle_get_bucket_resource_def)
                    }
                    TAKE_NON_FUNGIBLE_FROM_BUCKET => {
                        self.handle(args, Self::handle_take_non_fungible_from_bucket)
                    }
                    GET_NON_FUNGIBLE_KEYS_IN_BUCKET => {
                        self.handle(args, Self::handle_get_non_fungible_keys_in_bucket)
                    }

                    CREATE_BUCKET_REF => self.handle(args, Self::handle_create_bucket_ref),
                    DROP_BUCKET_REF => self.handle(args, Self::handle_drop_bucket_ref),
                    GET_BUCKET_REF_AMOUNT => self.handle(args, Self::handle_get_bucket_ref_amount),
                    GET_BUCKET_REF_RESOURCE_DEF_REF => {
                        self.handle(args, Self::handle_get_bucket_ref_resource_def)
                    }
                    GET_NON_FUNGIBLE_KEYS_IN_BUCKET_REF => {
                        self.handle(args, Self::handle_get_non_fungible_keys_in_bucket_ref)
                    }
                    CLONE_BUCKET_REF => self.handle(args, Self::handle_clone_bucket_ref),

                    EMIT_LOG => self.handle(args, Self::handle_emit_log),
                    GET_CALL_DATA => self.handle(args, Self::handle_get_call_data),
                    GET_TRANSACTION_HASH => self.handle(args, Self::handle_get_transaction_hash),
                    GET_CURRENT_EPOCH => self.handle(args, Self::handle_get_current_epoch),
                    GENERATE_UUID => self.handle(args, Self::handle_generate_uuid),
                    GET_ACTOR => self.handle(args, Self::handle_get_actor),

                    _ => Err(RuntimeError::InvalidRequestCode(operation).into()),
                }
            }
            _ => Err(RuntimeError::HostFunctionNotFound(index).into()),
        }
    }
}<|MERGE_RESOLUTION|>--- conflicted
+++ resolved
@@ -52,18 +52,6 @@
     };
 }
 
-<<<<<<< HEAD
-enum LazyMapState {
-    Uncommitted { root: LazyMapId },
-    Committed { component_ref: ComponentRef },
-}
-
-enum ComponentState {
-    Empty,
-    Loaded {
-        component_ref: ComponentRef,
-        component_data: ValidatedData,
-=======
 /// Represents an interpreter instance.
 pub struct Interpreter {
     invocation: Invocation,
@@ -75,47 +63,27 @@
 #[derive(Debug, Clone)]
 pub struct Invocation {
     actor: Actor,
-    package_address: Address,
+    package_ref: PackageRef,
     export_name: String,
     function: String,
     args: Vec<ValidatedData>,
 }
 
 /// Qualitative states for a WASM process
+#[derive(Debug)]
 enum InterpreterState {
     Blueprint,
     ComponentEmpty {
-        component_address: Address,
->>>>>>> 6a61de68
+        component_ref: ComponentRef,
     },
     ComponentLoaded {
-        component_address: Address,
+        component_ref: ComponentRef,
         initial_loaded_object_refs: ComponentObjectRefs,
         additional_object_refs: ComponentObjectRefs,
     },
     ComponentStored,
 }
 
-<<<<<<< HEAD
-#[derive(Debug)]
-struct UnclaimedLazyMap {
-    lazy_map: LazyMap,
-    /// All descendents (not just direct children) of the unclaimed lazy map
-    descendent_lazy_maps: HashMap<LazyMapId, LazyMap>,
-    descendent_vaults: HashMap<VaultId, Vault>,
-}
-
-impl UnclaimedLazyMap {
-    fn merge(&mut self, unclaimed_lazy_map: UnclaimedLazyMap, lazy_map_id: LazyMapId) {
-        self.descendent_lazy_maps
-            .insert(lazy_map_id, unclaimed_lazy_map.lazy_map);
-
-        for (lazy_map_id, lazy_map) in unclaimed_lazy_map.descendent_lazy_maps {
-            self.descendent_lazy_maps.insert(lazy_map_id, lazy_map);
-        }
-        for (vault_id, vault) in unclaimed_lazy_map.descendent_vaults {
-            self.descendent_vaults.insert(vault_id, vault);
-=======
 /// Top level state machine for a process. Empty currently only
 /// refers to the initial process since it doesn't run on a wasm interpreter (yet)
 struct WasmProcess {
@@ -131,12 +99,12 @@
     fn check_resource(&self) -> bool {
         let mut success = true;
 
-        for (vid, vault) in &self.process_owned_objects.vaults {
-            re_warn!(self, "Dangling vault: {:?}, {:?}", vid, vault);
+        for (vault_id, vault) in &self.process_owned_objects.vaults {
+            re_warn!(self, "Dangling vault: {:?}, {:?}", vault_id, vault);
             success = false;
         }
-        for (mid, lazy_map) in &self.process_owned_objects.lazy_maps {
-            re_warn!(self, "Dangling lazy map: {:?}, {:?}", mid, lazy_map);
+        for (lazy_map_id, lazy_map) in &self.process_owned_objects.lazy_maps {
+            re_warn!(self, "Dangling lazy map: {:?}, {:?}", lazy_map_id, lazy_map);
             success = false;
         }
 
@@ -145,13 +113,13 @@
 
     /// Logs a message to the console.
     #[allow(unused_variables)]
-    pub fn log(&self, level: LogLevel, msg: String) {
+    pub fn log(&self, level: Level, msg: String) {
         let (l, m) = match level {
-            LogLevel::Error => ("ERROR".red(), msg.red()),
-            LogLevel::Warn => ("WARN".yellow(), msg.yellow()),
-            LogLevel::Info => ("INFO".green(), msg.green()),
-            LogLevel::Debug => ("DEBUG".cyan(), msg.cyan()),
-            LogLevel::Trace => ("TRACE".normal(), msg.normal()),
+            Level::Error => ("ERROR".red(), msg.red()),
+            Level::Warn => ("WARN".yellow(), msg.yellow()),
+            Level::Info => ("INFO".green(), msg.green()),
+            Level::Debug => ("DEBUG".cyan(), msg.cyan()),
+            Level::Trace => ("TRACE".normal(), msg.normal()),
         };
 
         #[cfg(not(feature = "alloc"))]
@@ -160,29 +128,29 @@
 }
 
 ///TODO: Remove
+#[derive(Debug)]
 enum LazyMapState {
-    Uncommitted { root: Mid },
-    Committed { component_address: Address },
+    Uncommitted { root: LazyMapId },
+    Committed { component_ref: ComponentRef },
 }
 
 impl<'s, S: SubstateStore> Track<'s, S> {
     fn insert_objects_into_component(
         &mut self,
         new_objects: ComponentObjects,
-        component_address: Address,
+        component_ref: ComponentRef,
     ) {
-        for (vid, vault) in new_objects.vaults {
-            self.put_vault(component_address, vid, vault);
-        }
-        for (mid, unclaimed) in new_objects.lazy_maps {
-            self.put_lazy_map(component_address, mid, unclaimed.lazy_map);
-            for (child_mid, child_lazy_map) in unclaimed.descendent_lazy_maps {
-                self.put_lazy_map(component_address, child_mid, child_lazy_map);
-            }
-            for (vid, vault) in unclaimed.descendent_vaults {
-                self.put_vault(component_address, vid, vault);
-            }
->>>>>>> 6a61de68
+        for (vault_id, vault) in new_objects.vaults {
+            self.put_vault(component_ref, vault_id, vault);
+        }
+        for (lazy_map_id, unclaimed) in new_objects.lazy_maps {
+            self.put_lazy_map(component_ref, lazy_map_id, unclaimed.lazy_map);
+            for (child_lazy_map_id, child_lazy_map) in unclaimed.descendent_lazy_maps {
+                self.put_lazy_map(component_ref, child_lazy_map_id, child_lazy_map);
+            }
+            for (vault_id, vault) in unclaimed.descendent_vaults {
+                self.put_vault(component_ref, vault_id, vault);
+            }
         }
     }
 }
@@ -206,20 +174,9 @@
     /// The bucket refs that will be moved to another process SHORTLY.
     moving_bucket_refs: HashMap<BucketRefId, BucketRef>,
 
-<<<<<<< HEAD
-    /// Vaults which haven't been assigned to a component or lazy map yet.
-    unclaimed_vaults: HashMap<VaultId, Vault>,
-    /// Lazy maps which haven't been assigned to a component or lazy map yet.
-    /// Keeps track of vault and lazy map descendents.
-    unclaimed_lazy_maps: HashMap<LazyMapId, UnclaimedLazyMap>,
-
-    /// Components which have been loaded and possibly updated in the lifetime of this process.
-    component_state: ComponentState,
-=======
     /// State for the given wasm process, empty only on the root process
     /// (root process cannot create components nor is a component itself)
     wasm_process_state: Option<WasmProcess>,
->>>>>>> 6a61de68
 
     /// ID allocator for buckets and bucket refs created within transaction.
     id_allocator: IdAllocator,
@@ -233,26 +190,6 @@
     worktop: HashMap<ResourceDefRef, Bucket>,
 }
 
-<<<<<<< HEAD
-/// Represents an interpreter instance.
-pub struct Interpreter {
-    invocation: Invocation,
-    module: ModuleRef,
-    memory: MemoryRef,
-}
-
-/// Keeps invocation information.
-#[derive(Debug, Clone)]
-pub struct Invocation {
-    actor: Actor,
-    package_ref: PackageRef,
-    export_name: String,
-    function: String,
-    args: Vec<ValidatedData>,
-}
-
-=======
->>>>>>> 6a61de68
 impl<'r, 'l, L: SubstateStore> Process<'r, 'l, L> {
     /// Create a new process, which is not started.
     pub fn new(depth: usize, trace: bool, track: &'r mut Track<'l, L>) -> Self {
@@ -575,8 +512,8 @@
             vm,
             interpreter_state: match invocation.actor {
                 Actor::Blueprint(..) => InterpreterState::Blueprint,
-                Actor::Component(component_address) => {
-                    InterpreterState::ComponentEmpty { component_address }
+                Actor::Component(component_ref) => {
+                    InterpreterState::ComponentEmpty { component_ref }
                 }
             },
             process_owned_objects: ComponentObjects::new(),
@@ -775,20 +712,10 @@
             re_warn!(self, "Dangling resource: {:?}", bucket);
             success = false;
         }
-<<<<<<< HEAD
-        for (vault_id, vault) in &self.unclaimed_vaults {
-            re_warn!(self, "Dangling vault: {:?}, {:?}", vault_id, vault);
-            success = false;
-        }
-        for (lazy_map_id, lazy_map) in &self.unclaimed_lazy_maps {
-            re_warn!(self, "Dangling lazy map: {:?}, {:?}", lazy_map_id, lazy_map);
-            success = false;
-=======
         if let Some(wasm_process) = &self.wasm_process_state {
             if !wasm_process.check_resource() {
                 success = false;
             }
->>>>>>> 6a61de68
         }
 
         re_debug!(self, "Resource check ended");
@@ -814,49 +741,6 @@
         println!("{}[{:5}] {}", "  ".repeat(self.depth), l, m);
     }
 
-<<<<<<< HEAD
-    /// Return the actor
-    fn actor(&self) -> Result<Actor, RuntimeError> {
-        self.vm
-            .as_ref()
-            .ok_or(RuntimeError::InterpreterNotStarted)
-            .map(|vm| vm.invocation.actor.clone())
-    }
-
-    /// Return the function name
-    fn function(&self) -> Result<String, RuntimeError> {
-        self.vm
-            .as_ref()
-            .ok_or(RuntimeError::InterpreterNotStarted)
-            .map(|vm| vm.invocation.function.clone())
-    }
-
-    /// Return the function name
-    fn args(&self) -> Result<Vec<Vec<u8>>, RuntimeError> {
-        self.vm
-            .as_ref()
-            .ok_or(RuntimeError::InterpreterNotStarted)
-            .map(|vm| vm.invocation.args.iter().cloned().map(|v| v.raw).collect())
-    }
-
-    /// Return the module ref
-    fn module(&self) -> Result<ModuleRef, RuntimeError> {
-        self.vm
-            .as_ref()
-            .ok_or(RuntimeError::InterpreterNotStarted)
-            .map(|vm| vm.module.clone())
-    }
-
-    /// Return the memory ref
-    fn memory(&self) -> Result<MemoryRef, RuntimeError> {
-        self.vm
-            .as_ref()
-            .ok_or(RuntimeError::InterpreterNotStarted)
-            .map(|vm| vm.memory.clone())
-    }
-
-=======
->>>>>>> 6a61de68
     fn process_call_data(
         &mut self,
         validated: &ValidatedData,
@@ -879,25 +763,8 @@
         Ok(())
     }
 
-<<<<<<< HEAD
-    fn process_component_data(data: &[u8]) -> Result<ValidatedData, RuntimeError> {
-        let validated =
-            ValidatedData::from_slice(data).map_err(RuntimeError::DataValidationError)?;
-        if !validated.bucket_ids.is_empty() {
-=======
     /// Process and parse entry data from any component object (components and maps)
     fn process_entry_data(data: &[u8]) -> Result<ComponentObjectRefs, RuntimeError> {
-        let validated = validate_data(data).map_err(RuntimeError::DataValidationError)?;
-        if !validated.buckets.is_empty() {
->>>>>>> 6a61de68
-            return Err(RuntimeError::BucketNotAllowed);
-        }
-        if !validated.bucket_ref_ids.is_empty() {
-            return Err(RuntimeError::BucketRefNotAllowed);
-        }
-
-<<<<<<< HEAD
-    fn process_map_data(data: &[u8]) -> Result<ValidatedData, RuntimeError> {
         let validated =
             ValidatedData::from_slice(data).map_err(RuntimeError::DataValidationError)?;
         if !validated.bucket_ids.is_empty() {
@@ -905,27 +772,30 @@
         }
         if !validated.bucket_ref_ids.is_empty() {
             return Err(RuntimeError::BucketRefNotAllowed);
-=======
-        let mut mids = HashSet::new();
-        for mid in validated.lazy_maps {
-            if mids.contains(&mid) {
-                return Err(RuntimeError::DuplicateLazyMap(mid));
-            }
-            mids.insert(mid);
-        }
-
-        let mut vids = HashSet::new();
-        for vid in validated.vaults {
-            if vids.contains(&vid) {
-                return Err(RuntimeError::DuplicateVault(vid));
-            }
-            vids.insert(vid);
->>>>>>> 6a61de68
+        }
+
+        let mut lazy_map_ids = HashSet::new();
+        for lazy_map_id in validated.lazy_map_ids {
+            if lazy_map_ids.contains(&lazy_map_id) {
+                return Err(RuntimeError::DuplicateLazyMap(lazy_map_id));
+            }
+            lazy_map_ids.insert(lazy_map_id);
+        }
+
+        let mut vault_ids = HashSet::new();
+        for vault_id in validated.vault_ids {
+            if vault_ids.contains(&vault_id) {
+                return Err(RuntimeError::DuplicateVault(vault_id));
+            }
+            vault_ids.insert(vault_id);
         }
 
         // lazy map allowed
         // vaults allowed
-        Ok(ComponentObjectRefs { mids, vids })
+        Ok(ComponentObjectRefs {
+            lazy_map_ids,
+            vault_ids,
+        })
     }
 
     fn process_non_fungible_data(&mut self, data: &[u8]) -> Result<ValidatedData, RuntimeError> {
@@ -1172,92 +1042,32 @@
         Ok(CallMethodOutput { rtn: result?.raw })
     }
 
-<<<<<<< HEAD
-    fn move_lazy_map_into_component(
-        &mut self,
-        unclaimed_lazy_map: UnclaimedLazyMap,
-        lazy_map_id: LazyMapId,
-        component_ref: ComponentRef,
-    ) {
-        re_debug!(
-            self,
-            "Lazy Map move: lazy_map = {:?}, to = component({}) ",
-            lazy_map_id,
-            component_ref
-        );
-
-        self.track
-            .put_lazy_map(component_ref, lazy_map_id, unclaimed_lazy_map.lazy_map);
-        for (child_lazy_map_id, child_lazy_map) in unclaimed_lazy_map.descendent_lazy_maps {
-            self.track
-                .put_lazy_map(component_ref, child_lazy_map_id, child_lazy_map);
-        }
-        for (vault_id, vault) in unclaimed_lazy_map.descendent_vaults {
-            self.track.put_vault(component_ref, vault_id, vault);
-        }
-    }
-
-=======
->>>>>>> 6a61de68
     fn handle_create_component(
         &mut self,
         input: CreateComponentInput,
     ) -> Result<CreateComponentOutput, RuntimeError> {
-<<<<<<< HEAD
-        let component_ref = self.track.new_component_ref();
-=======
         let wasm_process = self
             .wasm_process_state
             .as_mut()
             .ok_or(RuntimeError::IllegalSystemCall())?;
-        let component_address = self.track.new_component_address();
->>>>>>> 6a61de68
+        let component_ref = self.track.new_component_ref();
 
         if self.track.get_component(component_ref).is_some() {
             return Err(RuntimeError::ComponentAlreadyExists(component_ref));
         }
 
-<<<<<<< HEAD
-        let data = Self::process_component_data(&input.state)?;
-        re_debug!(
-            self,
-            "New component: component ref = {}, state = {}",
-            component_ref,
-            data
-        );
-
-        for vault_id in data.vault_ids {
-            let vault = self
-                .unclaimed_vaults
-                .remove(&vault_id)
-                .ok_or(RuntimeError::VaultNotFound(vault_id))?;
-            self.track.put_vault(component_ref, vault_id, vault);
-        }
-
-        for lazy_map_id in data.lazy_map_ids {
-            let unclaimed_lazy_map = self
-                .unclaimed_lazy_maps
-                .remove(&lazy_map_id)
-                .ok_or(RuntimeError::LazyMapNotFound(lazy_map_id))?;
-            self.move_lazy_map_into_component(unclaimed_lazy_map, lazy_map_id, component_ref);
-        }
-
-        let component = Component::new(input.package_ref, input.blueprint_name, data.raw);
-        self.track.put_component(component_ref, component);
-=======
         let data = Self::process_entry_data(&input.state)?;
         let new_objects = wasm_process.process_owned_objects.take(data)?;
 
         self.track
-            .insert_objects_into_component(new_objects, component_address);
+            .insert_objects_into_component(new_objects, component_ref);
 
         let component = Component::new(
-            wasm_process.vm.invocation.package_address,
+            wasm_process.vm.invocation.package_ref,
             input.blueprint_name,
             input.state,
         );
-        self.track.put_component(component_address, component);
->>>>>>> 6a61de68
+        self.track.put_component(component_ref, component);
 
         Ok(CreateComponentOutput { component_ref })
     }
@@ -1281,40 +1091,19 @@
         &mut self,
         _: GetComponentStateInput,
     ) -> Result<GetComponentStateOutput, RuntimeError> {
-<<<<<<< HEAD
-        let component_ref = match self.component_state {
-            ComponentState::Empty => match self.vm.as_ref().unwrap().invocation.actor {
-                Actor::Component(component_ref) => Ok(component_ref),
-                _ => Err(RuntimeError::IllegalSystemCall()),
-            },
-            ComponentState::Loaded { component_ref, .. } => {
-                Err(RuntimeError::ComponentAlreadyLoaded(component_ref))
-            }
-            ComponentState::Saved => Err(RuntimeError::IllegalSystemCall()),
-        }?;
-
-        let component = self.track.get_component(component_ref).unwrap();
-        let state = component.state();
-        let component_data = Self::process_component_data(state).unwrap();
-        self.component_state = ComponentState::Loaded {
-            component_ref,
-            component_data,
-        };
-
-=======
         let wasm_process = self
             .wasm_process_state
             .as_mut()
             .ok_or(RuntimeError::IllegalSystemCall())?;
         let (return_state, next_interpreter_state) = match &wasm_process.interpreter_state {
-            InterpreterState::ComponentEmpty { component_address } => {
-                let component = self.track.get_component(*component_address).unwrap();
+            InterpreterState::ComponentEmpty { component_ref } => {
+                let component = self.track.get_component(*component_ref).unwrap();
                 let state = component.state();
                 let initial_loaded_object_refs = Self::process_entry_data(state).unwrap();
                 Ok((
                     state,
                     InterpreterState::ComponentLoaded {
-                        component_address: *component_address,
+                        component_ref: *component_ref,
                         initial_loaded_object_refs,
                         additional_object_refs: ComponentObjectRefs::new(),
                     },
@@ -1324,7 +1113,6 @@
         }?;
         wasm_process.interpreter_state = next_interpreter_state;
         let component_state = return_state.to_vec();
->>>>>>> 6a61de68
         Ok(GetComponentStateOutput {
             state: component_state,
         })
@@ -1334,63 +1122,13 @@
         &mut self,
         input: PutComponentStateInput,
     ) -> Result<PutComponentStateOutput, RuntimeError> {
-<<<<<<< HEAD
-        let old_state = match &self.component_state {
-            ComponentState::Empty => Err(RuntimeError::ComponentNotLoaded()),
-            ComponentState::Loaded { component_data, .. } => Ok(component_data),
-            ComponentState::Saved => Err(RuntimeError::IllegalSystemCall()),
-        }?
-        .to_owned();
-        let component_ref = match self.vm.as_ref().unwrap().invocation.actor {
-            Actor::Component(component_ref) => Ok(component_ref),
-            _ => Err(RuntimeError::IllegalSystemCall()),
-        }
-        .unwrap();
-
-        let new_state = Self::process_component_data(&input.state)?;
-        re_debug!(self, "New component state: {}", new_state);
-
-        // Only allow vaults to be added, never removed
-        let mut old_vaults: HashSet<VaultId> = HashSet::from_iter(old_state.vault_ids.into_iter());
-        for vault_id in new_state.vault_ids {
-            if !old_vaults.remove(&vault_id) {
-                let vault = self
-                    .unclaimed_vaults
-                    .remove(&vault_id)
-                    .ok_or(RuntimeError::VaultNotFound(vault_id))?;
-                self.track.put_vault(component_ref, vault_id, vault);
-            }
-        }
-        old_vaults
-            .into_iter()
-            .try_for_each(|vault_id| Err(RuntimeError::VaultRemoved(vault_id)))?;
-
-        // Only allow lazy maps to be added, never removed
-        let mut old_lazy_maps: HashSet<LazyMapId> =
-            HashSet::from_iter(old_state.lazy_map_ids.into_iter());
-        for lazy_map_id in new_state.lazy_map_ids {
-            if !old_lazy_maps.remove(&lazy_map_id) {
-                let unclaimed_lazy_map = self
-                    .unclaimed_lazy_maps
-                    .remove(&lazy_map_id)
-                    .ok_or(RuntimeError::LazyMapNotFound(lazy_map_id))?;
-                self.move_lazy_map_into_component(unclaimed_lazy_map, lazy_map_id, component_ref);
-            }
-        }
-        old_lazy_maps
-            .into_iter()
-            .try_for_each(|lazy_map_id| Err(RuntimeError::LazyMapRemoved(lazy_map_id)))?;
-
-        let component = self.track.get_component_mut(component_ref).unwrap();
-        component.set_state(new_state.raw);
-=======
         let wasm_process = self
             .wasm_process_state
             .as_mut()
             .ok_or(RuntimeError::IllegalSystemCall())?;
         let next_state = match &wasm_process.interpreter_state {
             InterpreterState::ComponentLoaded {
-                component_address,
+                component_ref,
                 initial_loaded_object_refs,
                 ..
             } => {
@@ -1398,17 +1136,16 @@
                 new_set.remove(&initial_loaded_object_refs)?;
                 let new_objects = wasm_process.process_owned_objects.take(new_set)?;
                 self.track
-                    .insert_objects_into_component(new_objects, *component_address);
+                    .insert_objects_into_component(new_objects, *component_ref);
 
                 // TODO: Verify that process_owned_objects is empty
 
-                let component = self.track.get_component_mut(*component_address).unwrap();
+                let component = self.track.get_component_mut(*component_ref).unwrap();
                 component.set_state(input.state);
                 Ok(InterpreterState::ComponentStored)
             }
             _ => Err(RuntimeError::IllegalSystemCall()),
         }?;
->>>>>>> 6a61de68
 
         wasm_process.interpreter_state = next_state;
 
@@ -1419,63 +1156,52 @@
         &mut self,
         _input: CreateLazyMapInput,
     ) -> Result<CreateLazyMapOutput, RuntimeError> {
-<<<<<<< HEAD
-        let lazy_map_id = self.track.new_lazy_map_id();
-        self.unclaimed_lazy_maps.insert(
-            lazy_map_id,
-=======
         let wasm_process = self
             .wasm_process_state
             .as_mut()
             .ok_or(RuntimeError::IllegalSystemCall())?;
-        let mid = self.track.new_mid();
+        let lazy_map_id = self.track.new_lazy_map_id();
         wasm_process.process_owned_objects.lazy_maps.insert(
-            mid,
->>>>>>> 6a61de68
+            lazy_map_id,
             UnclaimedLazyMap {
                 lazy_map: LazyMap::new(),
                 descendent_lazy_maps: HashMap::new(),
                 descendent_vaults: HashMap::new(),
             },
         );
-<<<<<<< HEAD
-
         Ok(CreateLazyMapOutput { lazy_map_id })
-=======
-        Ok(CreateLazyMapOutput { mid })
->>>>>>> 6a61de68
     }
 
     fn handle_get_lazy_map_entry(
         &mut self,
         input: GetLazyMapEntryInput,
     ) -> Result<GetLazyMapEntryOutput, RuntimeError> {
-<<<<<<< HEAD
-        let (lazy_map, _) = self.get_local_lazy_map_mut(input.lazy_map_id)?;
-        let value = lazy_map.get_entry(&input.key);
-=======
         let wasm_process = self
             .wasm_process_state
             .as_mut()
             .ok_or(RuntimeError::IllegalSystemCall())?;
         let value = match wasm_process
             .process_owned_objects
-            .get_lazy_map_mut(&input.mid)
+            .get_lazy_map_mut(&input.lazy_map_id)
         {
             None => match &mut wasm_process.interpreter_state {
                 InterpreterState::ComponentLoaded {
                     initial_loaded_object_refs,
                     additional_object_refs,
-                    component_address,
+                    component_ref,
                 } => {
-                    if !initial_loaded_object_refs.mids.contains(&input.mid)
-                        && !additional_object_refs.mids.contains(&input.mid)
+                    if !initial_loaded_object_refs
+                        .lazy_map_ids
+                        .contains(&input.lazy_map_id)
+                        && !additional_object_refs
+                            .lazy_map_ids
+                            .contains(&input.lazy_map_id)
                     {
-                        return Err(RuntimeError::LazyMapNotFound(input.mid));
+                        return Err(RuntimeError::LazyMapNotFound(input.lazy_map_id));
                     }
                     let lazy_map = self
                         .track
-                        .get_lazy_map_mut(&component_address, &input.mid)
+                        .get_lazy_map_mut(*component_ref, input.lazy_map_id)
                         .unwrap();
                     let value = lazy_map.get_entry(&input.key);
                     if value.is_some() {
@@ -1485,11 +1211,10 @@
 
                     Ok(value)
                 }
-                _ => Err(RuntimeError::LazyMapNotFound(input.mid)),
+                _ => Err(RuntimeError::LazyMapNotFound(input.lazy_map_id)),
             },
             Some((_, lazy_map)) => Ok(lazy_map.get_entry(&input.key)),
         }?;
->>>>>>> 6a61de68
 
         Ok(GetLazyMapEntryOutput {
             value: value.map(|e| e.to_vec()),
@@ -1500,69 +1225,41 @@
         &mut self,
         input: PutLazyMapEntryInput,
     ) -> Result<PutLazyMapEntryOutput, RuntimeError> {
-<<<<<<< HEAD
-        let key = Self::process_map_data(&input.key)?;
-        let new_entry_state = Self::process_map_data(&input.value)?;
-        re_debug!(self, "Map entry: {} => {}", key, new_entry_state);
-
-        let (lazy_map, lazy_map_state) = self.get_local_lazy_map_mut(input.lazy_map_id)?;
-        let (mut old_entry_vault_ids, mut old_entry_lazy_map_ids) = lazy_map
-            .get_entry(&key.raw)
-            .map_or((HashSet::new(), HashSet::new()), |e| {
-                let data = Self::process_map_data(e).unwrap();
-                let old_vaults = HashSet::from_iter(data.vault_ids.into_iter());
-                let old_lazy_maps = HashSet::from_iter(data.lazy_map_ids.into_iter());
-                (old_vaults, old_lazy_maps)
-            });
-        lazy_map.set_entry(key.raw, new_entry_state.raw);
-
-        // Only allow vaults to be added, never removed
-        for vault_id in new_entry_state.vault_ids {
-            if !old_entry_vault_ids.remove(&vault_id) {
-                let vault = self
-                    .unclaimed_vaults
-                    .remove(&vault_id)
-                    .ok_or(RuntimeError::VaultNotFound(vault_id))?;
-                match lazy_map_state {
-                    Uncommitted { root } => {
-                        let unclaimed_lazy_map = self.unclaimed_lazy_maps.get_mut(&root).unwrap();
-                        unclaimed_lazy_map.descendent_vaults.insert(vault_id, vault);
-                    }
-                    Committed { component_ref } => {
-                        self.track.put_vault(component_ref, vault_id, vault);
-=======
         let wasm_process = self
             .wasm_process_state
             .as_mut()
             .ok_or(RuntimeError::IllegalSystemCall())?;
         let (lazy_map, lazy_map_state) = match wasm_process
             .process_owned_objects
-            .get_lazy_map_mut(&input.mid)
+            .get_lazy_map_mut(&input.lazy_map_id)
         {
             None => match &wasm_process.interpreter_state {
                 InterpreterState::ComponentLoaded {
                     initial_loaded_object_refs,
                     additional_object_refs,
-                    component_address,
+                    component_ref,
                 } => {
-                    if !initial_loaded_object_refs.mids.contains(&input.mid)
-                        && !additional_object_refs.mids.contains(&input.mid)
+                    if !initial_loaded_object_refs
+                        .lazy_map_ids
+                        .contains(&input.lazy_map_id)
+                        && !additional_object_refs
+                            .lazy_map_ids
+                            .contains(&input.lazy_map_id)
                     {
-                        return Err(RuntimeError::LazyMapNotFound(input.mid));
->>>>>>> 6a61de68
+                        return Err(RuntimeError::LazyMapNotFound(input.lazy_map_id));
                     }
                     let lazy_map = self
                         .track
-                        .get_lazy_map_mut(&component_address, &input.mid)
+                        .get_lazy_map_mut(*component_ref, input.lazy_map_id)
                         .unwrap();
                     Ok((
                         lazy_map,
                         Committed {
-                            component_address: *component_address,
+                            component_ref: *component_ref,
                         },
                     ))
                 }
-                _ => Err(RuntimeError::LazyMapNotFound(input.mid)),
+                _ => Err(RuntimeError::LazyMapNotFound(input.lazy_map_id)),
             },
             Some((root, lazy_map)) => Ok((lazy_map, Uncommitted { root })),
         }?;
@@ -1572,47 +1269,14 @@
             Some(e) => Self::process_entry_data(e).unwrap(),
         };
         lazy_map.set_entry(input.key, input.value);
-
         new_entry_object_refs.remove(&old_entry_object_refs)?;
 
         // Check for cycles
         if let Uncommitted { root } = lazy_map_state {
-            if new_entry_object_refs.mids.contains(&root) {
+            if new_entry_object_refs.lazy_map_ids.contains(&root) {
                 return Err(RuntimeError::CyclicLazyMap(root));
             }
         }
-<<<<<<< HEAD
-        old_entry_vault_ids
-            .into_iter()
-            .try_for_each(|vault_id| Err(RuntimeError::VaultRemoved(vault_id)))?;
-
-        // Only allow lazy maps to be added, never removed
-        for lazy_map_id in new_entry_state.lazy_map_ids {
-            if !old_entry_lazy_map_ids.remove(&lazy_map_id) {
-                let child_lazy_map = self
-                    .unclaimed_lazy_maps
-                    .remove(&lazy_map_id)
-                    .ok_or(RuntimeError::LazyMapNotFound(lazy_map_id))?;
-
-                match lazy_map_state {
-                    Uncommitted { root } => {
-                        let unclaimed_lazy_map = self.unclaimed_lazy_maps.get_mut(&root).unwrap();
-                        unclaimed_lazy_map.merge(child_lazy_map, lazy_map_id);
-                    }
-                    Committed { component_ref } => {
-                        self.move_lazy_map_into_component(
-                            child_lazy_map,
-                            lazy_map_id,
-                            component_ref,
-                        );
-                    }
-                }
-            }
-        }
-        old_entry_lazy_map_ids
-            .into_iter()
-            .try_for_each(|lazy_map_id| Err(RuntimeError::LazyMapRemoved(lazy_map_id)))?;
-=======
 
         let new_objects = wasm_process
             .process_owned_objects
@@ -1624,12 +1288,11 @@
                     .process_owned_objects
                     .insert_objects_into_map(new_objects, &root);
             }
-            Committed { component_address } => {
+            Committed { component_ref } => {
                 self.track
-                    .insert_objects_into_component(new_objects, component_address);
-            }
-        }
->>>>>>> 6a61de68
+                    .insert_objects_into_component(new_objects, component_ref);
+            }
+        }
 
         Ok(PutLazyMapEntryOutput {})
     }
@@ -1939,7 +1602,6 @@
             .ok_or(RuntimeError::IllegalSystemCall())?;
         let definition = self
             .track
-<<<<<<< HEAD
             .get_resource_def(input.resource_def_ref)
             .ok_or(RuntimeError::ResourceDefNotFound(input.resource_def_ref))?;
 
@@ -1951,115 +1613,42 @@
                     amount: Decimal::zero(),
                 },
                 ResourceType::NonFungible { .. } => Resource::NonFungible {
-=======
-            .get_resource_def(input.resource_address)
-            .ok_or(RuntimeError::ResourceDefNotFound(input.resource_address))?;
-
-        let new_vault = Vault::new(Bucket::new(
-            input.resource_address,
-            definition.resource_type(),
-            match definition.resource_type() {
-                ResourceType::Fungible { .. } => Supply::Fungible {
-                    amount: Decimal::zero(),
-                },
-                ResourceType::NonFungible { .. } => Supply::NonFungible {
->>>>>>> 6a61de68
                     keys: BTreeSet::new(),
                 },
             },
         ));
-<<<<<<< HEAD
         let vault_id = self.track.new_vault_id();
-        self.unclaimed_vaults.insert(vault_id, new_vault);
-=======
-        let vid = self.track.new_vid();
         wasm_process
             .process_owned_objects
             .vaults
-            .insert(vid, new_vault);
->>>>>>> 6a61de68
+            .insert(vault_id, new_vault);
 
         Ok(CreateEmptyVaultOutput { vault_id })
     }
 
-<<<<<<< HEAD
-    fn get_local_lazy_map_mut(
-        &mut self,
-        lazy_map_id: LazyMapId,
-    ) -> Result<(&mut LazyMap, LazyMapState), RuntimeError> {
-        // TODO: Optimize to prevent iteration
-        for (root, unclaimed) in self.unclaimed_lazy_maps.iter_mut() {
-            if lazy_map_id.eq(root) {
-                return Ok((&mut unclaimed.lazy_map, Uncommitted { root: root.clone() }));
-            }
-
-            let lazy_map = unclaimed.descendent_lazy_maps.get_mut(&lazy_map_id);
-            if lazy_map.is_some() {
-                return Ok((lazy_map.unwrap(), Uncommitted { root: root.clone() }));
-            }
-        }
-
-        match self.vm.as_ref().unwrap().invocation.actor {
-            Actor::Component(component_ref) => {
-                match self.track.get_lazy_map_mut(component_ref, lazy_map_id) {
-                    Some(lazy_map) => Ok((
-                        lazy_map,
-                        Committed {
-                            component_ref: component_ref,
-                        },
-                    )),
-                    None => Err(RuntimeError::LazyMapNotFound(lazy_map_id)),
-                }
-            }
-            _ => Err(RuntimeError::LazyMapNotFound(lazy_map_id)),
-        }
-    }
-
     fn get_local_vault(&mut self, vault_id: VaultId) -> Result<&mut Vault, RuntimeError> {
-        match self.unclaimed_vaults.get_mut(&vault_id) {
-            Some(vault) => Ok(vault),
-            None => {
-                // TODO: Optimize to prevent iteration
-                for (_, unclaimed) in self.unclaimed_lazy_maps.iter_mut() {
-                    let vault = unclaimed.descendent_vaults.get_mut(&vault_id);
-                    if vault.is_some() {
-                        return Ok(vault.unwrap());
-                    }
-                }
-
-                match self.vm.as_ref().unwrap().invocation.actor {
-                    Actor::Component(component_ref) => {
-                        match self.track.get_vault_mut(component_ref, vault_id) {
-                            Some(vault) => Ok(vault),
-                            None => Err(RuntimeError::VaultNotFound(vault_id)),
-                        }
-                    }
-                    _ => Err(RuntimeError::VaultNotFound(vault_id)),
-=======
-    fn get_local_vault(&mut self, vid: Vid) -> Result<&mut Vault, RuntimeError> {
         let wasm_process = self
             .wasm_process_state
             .as_mut()
             .ok_or(RuntimeError::IllegalSystemCall())?;
-        match wasm_process.process_owned_objects.get_vault_mut(&vid) {
+        match wasm_process.process_owned_objects.get_vault_mut(&vault_id) {
             Some(vault) => Ok(vault),
             None => match &wasm_process.interpreter_state {
                 InterpreterState::ComponentLoaded {
-                    component_address,
+                    component_ref,
                     initial_loaded_object_refs,
                     additional_object_refs,
                     ..
                 } => {
-                    if !initial_loaded_object_refs.vids.contains(&vid)
-                        && !additional_object_refs.vids.contains(&vid)
+                    if !initial_loaded_object_refs.vault_ids.contains(&vault_id)
+                        && !additional_object_refs.vault_ids.contains(&vault_id)
                     {
-                        return Err(RuntimeError::VaultNotFound(vid));
+                        return Err(RuntimeError::VaultNotFound(vault_id));
                     }
-                    let vault = self.track.get_vault_mut(&component_address, &vid).unwrap();
+                    let vault = self.track.get_vault_mut(*component_ref, vault_id).unwrap();
                     Ok(vault)
->>>>>>> 6a61de68
                 }
-                _ => Err(RuntimeError::VaultNotFound(vid)),
+                _ => Err(RuntimeError::VaultNotFound(vault_id)),
             },
         }
     }
@@ -2439,22 +2028,6 @@
         Ok(EmitLogOutput {})
     }
 
-<<<<<<< HEAD
-=======
-    fn handle_get_package_address(
-        &mut self,
-        _input: GetPackageAddressInput,
-    ) -> Result<GetPackageAddressOutput, RuntimeError> {
-        let wasm_process = self
-            .wasm_process_state
-            .as_ref()
-            .ok_or(RuntimeError::IllegalSystemCall())?;
-        Ok(GetPackageAddressOutput {
-            package_address: wasm_process.vm.invocation.package_address,
-        })
-    }
-
->>>>>>> 6a61de68
     fn handle_get_call_data(
         &mut self,
         _input: GetCallDataInput,
