<<<<<<< HEAD
=======
mod auth_rule;
mod auth_worktop;
>>>>>>> 1bf65bb5
mod bucket;
mod mint_params;
mod non_fungible;
mod non_fungible_address;
mod non_fungible_data;
mod non_fungible_id;
mod proof;
mod proof_rule;
mod resource_builder;
mod resource_def;
mod resource_type;
mod system;
mod vault;

/// Resource flags.
pub mod resource_flags;
/// Resource permissions.
pub mod resource_permissions;

<<<<<<< HEAD
=======
pub use auth_rule::AuthRule;
pub use auth_worktop::AuthWorktop;
>>>>>>> 1bf65bb5
pub use bucket::{Bucket, ParseBucketError};
pub use mint_params::MintParams;
pub use non_fungible::NonFungible;
pub use non_fungible_address::{NonFungibleAddress, ParseNonFungibleAddressError};
pub use non_fungible_data::NonFungibleData;
pub use non_fungible_id::{NonFungibleId, ParseNonFungibleIdError};
pub use proof::{ParseProofError, Proof};
pub use proof_rule::ProofRule;
pub use resource_builder::{ResourceBuilder, DIVISIBILITY_MAXIMUM, DIVISIBILITY_NONE};
pub use resource_def::{ParseResourceDefIdError, ResourceDef, ResourceDefId};
pub use resource_flags::*;
pub use resource_permissions::*;
pub use resource_type::ResourceType;
pub use system::{init_resource_system, resource_system, ResourceSystem};
pub use vault::{ParseVaultError, Vault};<|MERGE_RESOLUTION|>--- conflicted
+++ resolved
@@ -1,8 +1,4 @@
-<<<<<<< HEAD
-=======
-mod auth_rule;
 mod auth_worktop;
->>>>>>> 1bf65bb5
 mod bucket;
 mod mint_params;
 mod non_fungible;
@@ -22,11 +18,7 @@
 /// Resource permissions.
 pub mod resource_permissions;
 
-<<<<<<< HEAD
-=======
-pub use auth_rule::AuthRule;
 pub use auth_worktop::AuthWorktop;
->>>>>>> 1bf65bb5
 pub use bucket::{Bucket, ParseBucketError};
 pub use mint_params::MintParams;
 pub use non_fungible::NonFungible;
